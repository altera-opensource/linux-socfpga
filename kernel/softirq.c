--- conflicted
+++ resolved
@@ -799,12 +799,8 @@
 
 static inline void invoke_softirq(void)
 {
-<<<<<<< HEAD
 #ifndef CONFIG_PREEMPT_RT_FULL
-	if (ksoftirqd_running())
-=======
 	if (ksoftirqd_running(local_softirq_pending()))
->>>>>>> 9d5cd9f2
 		return;
 
 	if (!force_irqthreads) {
