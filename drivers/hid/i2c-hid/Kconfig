# SPDX-License-Identifier: GPL-2.0-only
menuconfig I2C_HID
	tristate "I2C HID support"
	default y
	depends on I2C && INPUT && HID

if I2C_HID

config I2C_HID_ACPI
	tristate "HID over I2C transport layer ACPI driver"
	depends on ACPI
	select I2C_HID_CORE
	help
	  Say Y here if you use a keyboard, a touchpad, a touchscreen, or any
	  other HID based devices which is connected to your computer via I2C.
	  This driver supports ACPI-based systems.

	  If unsure, say N.

	  This support is also available as a module.  If so, the module
	  will be called i2c-hid-acpi.  It will also build/depend on the
	  module i2c-hid.

config I2C_HID_OF
	tristate "HID over I2C transport layer Open Firmware driver"
	depends on OF
	select I2C_HID_CORE
	help
	  Say Y here if you use a keyboard, a touchpad, a touchscreen, or any
	  other HID based devices which is connected to your computer via I2C.
	  This driver supports Open Firmware (Device Tree)-based systems.

	  If unsure, say N.

	  This support is also available as a module.  If so, the module
	  will be called i2c-hid-of.  It will also build/depend on the
	  module i2c-hid.

config I2C_HID_OF_ELAN
	tristate "Driver for Elan hid-i2c based devices on OF systems"
	depends on OF
	select I2C_HID_CORE
	help
	  Say Y here if you want support for Elan i2c devices that use
	  the i2c-hid protocol on Open Firmware (Device Tree)-based
	  systems.

	  If unsure, say N.

	  This support is also available as a module.  If so, the module
	  will be called i2c-hid-of-elan.  It will also build/depend on
	  the module i2c-hid.

config I2C_HID_OF_GOODIX
	tristate "Driver for Goodix hid-i2c based devices on OF systems"
	depends on OF
	select I2C_HID_CORE
	help
	  Say Y here if you want support for Goodix i2c devices that use
	  the i2c-hid protocol on Open Firmware (Device Tree)-based
	  systems.

	  If unsure, say N.

	  This support is also available as a module.  If so, the module
	  will be called i2c-hid-of-goodix.  It will also build/depend on
	  the module i2c-hid.

config I2C_HID_CORE
	tristate
<<<<<<< HEAD
	default y if I2C_HID_ACPI=y || I2C_HID_OF=y || I2C_HID_OF_ELAN=y || I2C_HID_OF_GOODIX=y
	default m if I2C_HID_ACPI=m || I2C_HID_OF=m || I2C_HID_OF_ELAN=m || I2C_HID_OF_GOODIX=m
	select HID
=======
endif
>>>>>>> 2f7f4efb
<|MERGE_RESOLUTION|>--- conflicted
+++ resolved
@@ -68,10 +68,4 @@
 
 config I2C_HID_CORE
 	tristate
-<<<<<<< HEAD
-	default y if I2C_HID_ACPI=y || I2C_HID_OF=y || I2C_HID_OF_ELAN=y || I2C_HID_OF_GOODIX=y
-	default m if I2C_HID_ACPI=m || I2C_HID_OF=m || I2C_HID_OF_ELAN=m || I2C_HID_OF_GOODIX=m
-	select HID
-=======
 endif
->>>>>>> 2f7f4efb
