/*-
 * Copyright (c) 2002-2005 Sam Leffler, Errno Consulting
 * Copyright (c) 2004-2005 Atheros Communications, Inc.
 * Copyright (c) 2006 Devicescape Software, Inc.
 * Copyright (c) 2007 Jiri Slaby <jirislaby@gmail.com>
 * Copyright (c) 2007 Luis R. Rodriguez <mcgrof@winlab.rutgers.edu>
 *
 * All rights reserved.
 *
 * Redistribution and use in source and binary forms, with or without
 * modification, are permitted provided that the following conditions
 * are met:
 * 1. Redistributions of source code must retain the above copyright
 *    notice, this list of conditions and the following disclaimer,
 *    without modification.
 * 2. Redistributions in binary form must reproduce at minimum a disclaimer
 *    similar to the "NO WARRANTY" disclaimer below ("Disclaimer") and any
 *    redistribution must be conditioned upon including a substantially
 *    similar Disclaimer requirement for further binary redistribution.
 * 3. Neither the names of the above-listed copyright holders nor the names
 *    of any contributors may be used to endorse or promote products derived
 *    from this software without specific prior written permission.
 *
 * Alternatively, this software may be distributed under the terms of the
 * GNU General Public License ("GPL") version 2 as published by the Free
 * Software Foundation.
 *
 * NO WARRANTY
 * THIS SOFTWARE IS PROVIDED BY THE COPYRIGHT HOLDERS AND CONTRIBUTORS
 * ``AS IS'' AND ANY EXPRESS OR IMPLIED WARRANTIES, INCLUDING, BUT NOT
 * LIMITED TO, THE IMPLIED WARRANTIES OF NONINFRINGEMENT, MERCHANTIBILITY
 * AND FITNESS FOR A PARTICULAR PURPOSE ARE DISCLAIMED. IN NO EVENT SHALL
 * THE COPYRIGHT HOLDERS OR CONTRIBUTORS BE LIABLE FOR SPECIAL, EXEMPLARY,
 * OR CONSEQUENTIAL DAMAGES (INCLUDING, BUT NOT LIMITED TO, PROCUREMENT OF
 * SUBSTITUTE GOODS OR SERVICES; LOSS OF USE, DATA, OR PROFITS; OR BUSINESS
 * INTERRUPTION) HOWEVER CAUSED AND ON ANY THEORY OF LIABILITY, WHETHER
 * IN CONTRACT, STRICT LIABILITY, OR TORT (INCLUDING NEGLIGENCE OR OTHERWISE)
 * ARISING IN ANY WAY OUT OF THE USE OF THIS SOFTWARE, EVEN IF ADVISED OF
 * THE POSSIBILITY OF SUCH DAMAGES.
 *
 */

#include <linux/module.h>
#include <linux/delay.h>
#include <linux/hardirq.h>
#include <linux/if.h>
#include <linux/io.h>
#include <linux/netdevice.h>
#include <linux/cache.h>
#include <linux/pci.h>
#include <linux/pci-aspm.h>
#include <linux/ethtool.h>
#include <linux/uaccess.h>
#include <linux/slab.h>
#include <linux/etherdevice.h>

#include <net/ieee80211_radiotap.h>

#include <asm/unaligned.h>

#include "base.h"
#include "reg.h"
#include "debug.h"
#include "ani.h"
#include "../debug.h"

static int modparam_nohwcrypt;
module_param_named(nohwcrypt, modparam_nohwcrypt, bool, S_IRUGO);
MODULE_PARM_DESC(nohwcrypt, "Disable hardware encryption.");

static int modparam_all_channels;
module_param_named(all_channels, modparam_all_channels, bool, S_IRUGO);
MODULE_PARM_DESC(all_channels, "Expose all channels the device can use.");

/* Module info */
MODULE_AUTHOR("Jiri Slaby");
MODULE_AUTHOR("Nick Kossifidis");
MODULE_DESCRIPTION("Support for 5xxx series of Atheros 802.11 wireless LAN cards.");
MODULE_SUPPORTED_DEVICE("Atheros 5xxx WLAN cards");
MODULE_LICENSE("Dual BSD/GPL");
MODULE_VERSION("0.6.0 (EXPERIMENTAL)");

static int ath5k_reset(struct ath5k_softc *sc, struct ieee80211_channel *chan);
static int ath5k_beacon_update(struct ieee80211_hw *hw,
		struct ieee80211_vif *vif);
static void ath5k_beacon_update_timers(struct ath5k_softc *sc, u64 bc_tsf);

/* Known PCI ids */
static DEFINE_PCI_DEVICE_TABLE(ath5k_pci_id_table) = {
	{ PCI_VDEVICE(ATHEROS, 0x0207) }, /* 5210 early */
	{ PCI_VDEVICE(ATHEROS, 0x0007) }, /* 5210 */
	{ PCI_VDEVICE(ATHEROS, 0x0011) }, /* 5311 - this is on AHB bus !*/
	{ PCI_VDEVICE(ATHEROS, 0x0012) }, /* 5211 */
	{ PCI_VDEVICE(ATHEROS, 0x0013) }, /* 5212 */
	{ PCI_VDEVICE(3COM_2,  0x0013) }, /* 3com 5212 */
	{ PCI_VDEVICE(3COM,    0x0013) }, /* 3com 3CRDAG675 5212 */
	{ PCI_VDEVICE(ATHEROS, 0x1014) }, /* IBM minipci 5212 */
	{ PCI_VDEVICE(ATHEROS, 0x0014) }, /* 5212 combatible */
	{ PCI_VDEVICE(ATHEROS, 0x0015) }, /* 5212 combatible */
	{ PCI_VDEVICE(ATHEROS, 0x0016) }, /* 5212 combatible */
	{ PCI_VDEVICE(ATHEROS, 0x0017) }, /* 5212 combatible */
	{ PCI_VDEVICE(ATHEROS, 0x0018) }, /* 5212 combatible */
	{ PCI_VDEVICE(ATHEROS, 0x0019) }, /* 5212 combatible */
	{ PCI_VDEVICE(ATHEROS, 0x001a) }, /* 2413 Griffin-lite */
	{ PCI_VDEVICE(ATHEROS, 0x001b) }, /* 5413 Eagle */
	{ PCI_VDEVICE(ATHEROS, 0x001c) }, /* PCI-E cards */
	{ PCI_VDEVICE(ATHEROS, 0x001d) }, /* 2417 Nala */
	{ 0 }
};
MODULE_DEVICE_TABLE(pci, ath5k_pci_id_table);

/* Known SREVs */
static const struct ath5k_srev_name srev_names[] = {
	{ "5210",	AR5K_VERSION_MAC,	AR5K_SREV_AR5210 },
	{ "5311",	AR5K_VERSION_MAC,	AR5K_SREV_AR5311 },
	{ "5311A",	AR5K_VERSION_MAC,	AR5K_SREV_AR5311A },
	{ "5311B",	AR5K_VERSION_MAC,	AR5K_SREV_AR5311B },
	{ "5211",	AR5K_VERSION_MAC,	AR5K_SREV_AR5211 },
	{ "5212",	AR5K_VERSION_MAC,	AR5K_SREV_AR5212 },
	{ "5213",	AR5K_VERSION_MAC,	AR5K_SREV_AR5213 },
	{ "5213A",	AR5K_VERSION_MAC,	AR5K_SREV_AR5213A },
	{ "2413",	AR5K_VERSION_MAC,	AR5K_SREV_AR2413 },
	{ "2414",	AR5K_VERSION_MAC,	AR5K_SREV_AR2414 },
	{ "5424",	AR5K_VERSION_MAC,	AR5K_SREV_AR5424 },
	{ "5413",	AR5K_VERSION_MAC,	AR5K_SREV_AR5413 },
	{ "5414",	AR5K_VERSION_MAC,	AR5K_SREV_AR5414 },
	{ "2415",	AR5K_VERSION_MAC,	AR5K_SREV_AR2415 },
	{ "5416",	AR5K_VERSION_MAC,	AR5K_SREV_AR5416 },
	{ "5418",	AR5K_VERSION_MAC,	AR5K_SREV_AR5418 },
	{ "2425",	AR5K_VERSION_MAC,	AR5K_SREV_AR2425 },
	{ "2417",	AR5K_VERSION_MAC,	AR5K_SREV_AR2417 },
	{ "xxxxx",	AR5K_VERSION_MAC,	AR5K_SREV_UNKNOWN },
	{ "5110",	AR5K_VERSION_RAD,	AR5K_SREV_RAD_5110 },
	{ "5111",	AR5K_VERSION_RAD,	AR5K_SREV_RAD_5111 },
	{ "5111A",	AR5K_VERSION_RAD,	AR5K_SREV_RAD_5111A },
	{ "2111",	AR5K_VERSION_RAD,	AR5K_SREV_RAD_2111 },
	{ "5112",	AR5K_VERSION_RAD,	AR5K_SREV_RAD_5112 },
	{ "5112A",	AR5K_VERSION_RAD,	AR5K_SREV_RAD_5112A },
	{ "5112B",	AR5K_VERSION_RAD,	AR5K_SREV_RAD_5112B },
	{ "2112",	AR5K_VERSION_RAD,	AR5K_SREV_RAD_2112 },
	{ "2112A",	AR5K_VERSION_RAD,	AR5K_SREV_RAD_2112A },
	{ "2112B",	AR5K_VERSION_RAD,	AR5K_SREV_RAD_2112B },
	{ "2413",	AR5K_VERSION_RAD,	AR5K_SREV_RAD_2413 },
	{ "5413",	AR5K_VERSION_RAD,	AR5K_SREV_RAD_5413 },
	{ "2316",	AR5K_VERSION_RAD,	AR5K_SREV_RAD_2316 },
	{ "2317",	AR5K_VERSION_RAD,	AR5K_SREV_RAD_2317 },
	{ "5424",	AR5K_VERSION_RAD,	AR5K_SREV_RAD_5424 },
	{ "5133",	AR5K_VERSION_RAD,	AR5K_SREV_RAD_5133 },
	{ "xxxxx",	AR5K_VERSION_RAD,	AR5K_SREV_UNKNOWN },
};

static const struct ieee80211_rate ath5k_rates[] = {
	{ .bitrate = 10,
	  .hw_value = ATH5K_RATE_CODE_1M, },
	{ .bitrate = 20,
	  .hw_value = ATH5K_RATE_CODE_2M,
	  .hw_value_short = ATH5K_RATE_CODE_2M | AR5K_SET_SHORT_PREAMBLE,
	  .flags = IEEE80211_RATE_SHORT_PREAMBLE },
	{ .bitrate = 55,
	  .hw_value = ATH5K_RATE_CODE_5_5M,
	  .hw_value_short = ATH5K_RATE_CODE_5_5M | AR5K_SET_SHORT_PREAMBLE,
	  .flags = IEEE80211_RATE_SHORT_PREAMBLE },
	{ .bitrate = 110,
	  .hw_value = ATH5K_RATE_CODE_11M,
	  .hw_value_short = ATH5K_RATE_CODE_11M | AR5K_SET_SHORT_PREAMBLE,
	  .flags = IEEE80211_RATE_SHORT_PREAMBLE },
	{ .bitrate = 60,
	  .hw_value = ATH5K_RATE_CODE_6M,
	  .flags = 0 },
	{ .bitrate = 90,
	  .hw_value = ATH5K_RATE_CODE_9M,
	  .flags = 0 },
	{ .bitrate = 120,
	  .hw_value = ATH5K_RATE_CODE_12M,
	  .flags = 0 },
	{ .bitrate = 180,
	  .hw_value = ATH5K_RATE_CODE_18M,
	  .flags = 0 },
	{ .bitrate = 240,
	  .hw_value = ATH5K_RATE_CODE_24M,
	  .flags = 0 },
	{ .bitrate = 360,
	  .hw_value = ATH5K_RATE_CODE_36M,
	  .flags = 0 },
	{ .bitrate = 480,
	  .hw_value = ATH5K_RATE_CODE_48M,
	  .flags = 0 },
	{ .bitrate = 540,
	  .hw_value = ATH5K_RATE_CODE_54M,
	  .flags = 0 },
	/* XR missing */
};

static inline void ath5k_txbuf_free_skb(struct ath5k_softc *sc,
				struct ath5k_buf *bf)
{
	BUG_ON(!bf);
	if (!bf->skb)
		return;
	pci_unmap_single(sc->pdev, bf->skbaddr, bf->skb->len,
			PCI_DMA_TODEVICE);
	dev_kfree_skb_any(bf->skb);
	bf->skb = NULL;
	bf->skbaddr = 0;
	bf->desc->ds_data = 0;
}

static inline void ath5k_rxbuf_free_skb(struct ath5k_softc *sc,
				struct ath5k_buf *bf)
{
	struct ath5k_hw *ah = sc->ah;
	struct ath_common *common = ath5k_hw_common(ah);

	BUG_ON(!bf);
	if (!bf->skb)
		return;
	pci_unmap_single(sc->pdev, bf->skbaddr, common->rx_bufsize,
			PCI_DMA_FROMDEVICE);
	dev_kfree_skb_any(bf->skb);
	bf->skb = NULL;
	bf->skbaddr = 0;
	bf->desc->ds_data = 0;
}


static inline u64 ath5k_extend_tsf(struct ath5k_hw *ah, u32 rstamp)
{
	u64 tsf = ath5k_hw_get_tsf64(ah);

	if ((tsf & 0x7fff) < rstamp)
		tsf -= 0x8000;

	return (tsf & ~0x7fff) | rstamp;
}

static const char *
ath5k_chip_name(enum ath5k_srev_type type, u_int16_t val)
{
	const char *name = "xxxxx";
	unsigned int i;

	for (i = 0; i < ARRAY_SIZE(srev_names); i++) {
		if (srev_names[i].sr_type != type)
			continue;

		if ((val & 0xf0) == srev_names[i].sr_val)
			name = srev_names[i].sr_name;

		if ((val & 0xff) == srev_names[i].sr_val) {
			name = srev_names[i].sr_name;
			break;
		}
	}

	return name;
}
static unsigned int ath5k_ioread32(void *hw_priv, u32 reg_offset)
{
	struct ath5k_hw *ah = (struct ath5k_hw *) hw_priv;
	return ath5k_hw_reg_read(ah, reg_offset);
}

static void ath5k_iowrite32(void *hw_priv, u32 val, u32 reg_offset)
{
	struct ath5k_hw *ah = (struct ath5k_hw *) hw_priv;
	ath5k_hw_reg_write(ah, val, reg_offset);
}

static const struct ath_ops ath5k_common_ops = {
	.read = ath5k_ioread32,
	.write = ath5k_iowrite32,
};

/***********************\
* Driver Initialization *
\***********************/

static int ath5k_reg_notifier(struct wiphy *wiphy, struct regulatory_request *request)
{
	struct ieee80211_hw *hw = wiphy_to_ieee80211_hw(wiphy);
	struct ath5k_softc *sc = hw->priv;
	struct ath_regulatory *regulatory = ath5k_hw_regulatory(sc->ah);

	return ath_reg_notifier_apply(wiphy, request, regulatory);
}

/********************\
* Channel/mode setup *
\********************/

/*
 * Convert IEEE channel number to MHz frequency.
 */
static inline short
ath5k_ieee2mhz(short chan)
{
	if (chan <= 14 || chan >= 27)
		return ieee80211chan2mhz(chan);
	else
		return 2212 + chan * 20;
}

/*
 * Returns true for the channel numbers used without all_channels modparam.
 */
static bool ath5k_is_standard_channel(short chan)
{
	return ((chan <= 14) ||
		/* UNII 1,2 */
		((chan & 3) == 0 && chan >= 36 && chan <= 64) ||
		/* midband */
		((chan & 3) == 0 && chan >= 100 && chan <= 140) ||
		/* UNII-3 */
		((chan & 3) == 1 && chan >= 149 && chan <= 165));
}

static unsigned int
ath5k_copy_channels(struct ath5k_hw *ah,
		struct ieee80211_channel *channels,
		unsigned int mode,
		unsigned int max)
{
	unsigned int i, count, size, chfreq, freq, ch;

	if (!test_bit(mode, ah->ah_modes))
		return 0;

	switch (mode) {
	case AR5K_MODE_11A:
	case AR5K_MODE_11A_TURBO:
		/* 1..220, but 2GHz frequencies are filtered by check_channel */
		size = 220 ;
		chfreq = CHANNEL_5GHZ;
		break;
	case AR5K_MODE_11B:
	case AR5K_MODE_11G:
	case AR5K_MODE_11G_TURBO:
		size = 26;
		chfreq = CHANNEL_2GHZ;
		break;
	default:
		ATH5K_WARN(ah->ah_sc, "bad mode, not copying channels\n");
		return 0;
	}

	for (i = 0, count = 0; i < size && max > 0; i++) {
		ch = i + 1 ;
		freq = ath5k_ieee2mhz(ch);

		/* Check if channel is supported by the chipset */
		if (!ath5k_channel_ok(ah, freq, chfreq))
			continue;

		if (!modparam_all_channels && !ath5k_is_standard_channel(ch))
			continue;

		/* Write channel info and increment counter */
		channels[count].center_freq = freq;
		channels[count].band = (chfreq == CHANNEL_2GHZ) ?
			IEEE80211_BAND_2GHZ : IEEE80211_BAND_5GHZ;
		switch (mode) {
		case AR5K_MODE_11A:
		case AR5K_MODE_11G:
			channels[count].hw_value = chfreq | CHANNEL_OFDM;
			break;
		case AR5K_MODE_11A_TURBO:
		case AR5K_MODE_11G_TURBO:
			channels[count].hw_value = chfreq |
				CHANNEL_OFDM | CHANNEL_TURBO;
			break;
		case AR5K_MODE_11B:
			channels[count].hw_value = CHANNEL_B;
		}

		count++;
		max--;
	}

	return count;
}

static void
ath5k_setup_rate_idx(struct ath5k_softc *sc, struct ieee80211_supported_band *b)
{
	u8 i;

	for (i = 0; i < AR5K_MAX_RATES; i++)
		sc->rate_idx[b->band][i] = -1;

	for (i = 0; i < b->n_bitrates; i++) {
		sc->rate_idx[b->band][b->bitrates[i].hw_value] = i;
		if (b->bitrates[i].hw_value_short)
			sc->rate_idx[b->band][b->bitrates[i].hw_value_short] = i;
	}
}

static int
ath5k_setup_bands(struct ieee80211_hw *hw)
{
	struct ath5k_softc *sc = hw->priv;
	struct ath5k_hw *ah = sc->ah;
	struct ieee80211_supported_band *sband;
	int max_c, count_c = 0;
	int i;

	BUILD_BUG_ON(ARRAY_SIZE(sc->sbands) < IEEE80211_NUM_BANDS);
	max_c = ARRAY_SIZE(sc->channels);

	/* 2GHz band */
	sband = &sc->sbands[IEEE80211_BAND_2GHZ];
	sband->band = IEEE80211_BAND_2GHZ;
	sband->bitrates = &sc->rates[IEEE80211_BAND_2GHZ][0];

	if (test_bit(AR5K_MODE_11G, sc->ah->ah_capabilities.cap_mode)) {
		/* G mode */
		memcpy(sband->bitrates, &ath5k_rates[0],
		       sizeof(struct ieee80211_rate) * 12);
		sband->n_bitrates = 12;

		sband->channels = sc->channels;
		sband->n_channels = ath5k_copy_channels(ah, sband->channels,
					AR5K_MODE_11G, max_c);

		hw->wiphy->bands[IEEE80211_BAND_2GHZ] = sband;
		count_c = sband->n_channels;
		max_c -= count_c;
	} else if (test_bit(AR5K_MODE_11B, sc->ah->ah_capabilities.cap_mode)) {
		/* B mode */
		memcpy(sband->bitrates, &ath5k_rates[0],
		       sizeof(struct ieee80211_rate) * 4);
		sband->n_bitrates = 4;

		/* 5211 only supports B rates and uses 4bit rate codes
		 * (e.g normally we have 0x1B for 1M, but on 5211 we have 0x0B)
		 * fix them up here:
		 */
		if (ah->ah_version == AR5K_AR5211) {
			for (i = 0; i < 4; i++) {
				sband->bitrates[i].hw_value =
					sband->bitrates[i].hw_value & 0xF;
				sband->bitrates[i].hw_value_short =
					sband->bitrates[i].hw_value_short & 0xF;
			}
		}

		sband->channels = sc->channels;
		sband->n_channels = ath5k_copy_channels(ah, sband->channels,
					AR5K_MODE_11B, max_c);

		hw->wiphy->bands[IEEE80211_BAND_2GHZ] = sband;
		count_c = sband->n_channels;
		max_c -= count_c;
	}
	ath5k_setup_rate_idx(sc, sband);

	/* 5GHz band, A mode */
	if (test_bit(AR5K_MODE_11A, sc->ah->ah_capabilities.cap_mode)) {
		sband = &sc->sbands[IEEE80211_BAND_5GHZ];
		sband->band = IEEE80211_BAND_5GHZ;
		sband->bitrates = &sc->rates[IEEE80211_BAND_5GHZ][0];

		memcpy(sband->bitrates, &ath5k_rates[4],
		       sizeof(struct ieee80211_rate) * 8);
		sband->n_bitrates = 8;

		sband->channels = &sc->channels[count_c];
		sband->n_channels = ath5k_copy_channels(ah, sband->channels,
					AR5K_MODE_11A, max_c);

		hw->wiphy->bands[IEEE80211_BAND_5GHZ] = sband;
	}
	ath5k_setup_rate_idx(sc, sband);

	ath5k_debug_dump_bands(sc);

	return 0;
}

/*
 * Set/change channels. We always reset the chip.
 * To accomplish this we must first cleanup any pending DMA,
 * then restart stuff after a la  ath5k_init.
 *
 * Called with sc->lock.
 */
static int
ath5k_chan_set(struct ath5k_softc *sc, struct ieee80211_channel *chan)
{
	ATH5K_DBG(sc, ATH5K_DEBUG_RESET,
		  "channel set, resetting (%u -> %u MHz)\n",
		  sc->curchan->center_freq, chan->center_freq);

	/*
	 * To switch channels clear any pending DMA operations;
	 * wait long enough for the RX fifo to drain, reset the
	 * hardware at the new frequency, and then re-enable
	 * the relevant bits of the h/w.
	 */
	return ath5k_reset(sc, chan);
}

static void
ath5k_setcurmode(struct ath5k_softc *sc, unsigned int mode)
{
	sc->curmode = mode;

	if (mode == AR5K_MODE_11A) {
		sc->curband = &sc->sbands[IEEE80211_BAND_5GHZ];
	} else {
		sc->curband = &sc->sbands[IEEE80211_BAND_2GHZ];
	}
}

struct ath_vif_iter_data {
	const u8	*hw_macaddr;
	u8		mask[ETH_ALEN];
	u8		active_mac[ETH_ALEN]; /* first active MAC */
	bool		need_set_hw_addr;
	bool		found_active;
	bool		any_assoc;
	enum nl80211_iftype opmode;
};

static void ath_vif_iter(void *data, u8 *mac, struct ieee80211_vif *vif)
{
	struct ath_vif_iter_data *iter_data = data;
	int i;
	struct ath5k_vif *avf = (void *)vif->drv_priv;

	if (iter_data->hw_macaddr)
		for (i = 0; i < ETH_ALEN; i++)
			iter_data->mask[i] &=
				~(iter_data->hw_macaddr[i] ^ mac[i]);

	if (!iter_data->found_active) {
		iter_data->found_active = true;
		memcpy(iter_data->active_mac, mac, ETH_ALEN);
	}

	if (iter_data->need_set_hw_addr && iter_data->hw_macaddr)
		if (compare_ether_addr(iter_data->hw_macaddr, mac) == 0)
			iter_data->need_set_hw_addr = false;

	if (!iter_data->any_assoc) {
		if (avf->assoc)
			iter_data->any_assoc = true;
	}

	/* Calculate combined mode - when APs are active, operate in AP mode.
	 * Otherwise use the mode of the new interface. This can currently
	 * only deal with combinations of APs and STAs. Only one ad-hoc
	 * interfaces is allowed.
	 */
	if (avf->opmode == NL80211_IFTYPE_AP)
		iter_data->opmode = NL80211_IFTYPE_AP;
	else
		if (iter_data->opmode == NL80211_IFTYPE_UNSPECIFIED)
			iter_data->opmode = avf->opmode;
}

<<<<<<< HEAD
static void ath_do_set_opmode(struct ath5k_softc *sc)
{
	struct ath5k_hw *ah = sc->ah;
	ath5k_hw_set_opmode(ah, sc->opmode);
	ATH5K_DBG(sc, ATH5K_DEBUG_MODE, "mode setup opmode %d (%s)\n",
		  sc->opmode, ath_opmode_to_string(sc->opmode));
}

=======
>>>>>>> 4f855938
static void ath5k_update_bssid_mask_and_opmode(struct ath5k_softc *sc,
					       struct ieee80211_vif *vif)
{
	struct ath_common *common = ath5k_hw_common(sc->ah);
	struct ath_vif_iter_data iter_data;

	/*
	 * Use the hardware MAC address as reference, the hardware uses it
	 * together with the BSSID mask when matching addresses.
	 */
	iter_data.hw_macaddr = common->macaddr;
	memset(&iter_data.mask, 0xff, ETH_ALEN);
	iter_data.found_active = false;
	iter_data.need_set_hw_addr = true;
	iter_data.opmode = NL80211_IFTYPE_UNSPECIFIED;

	if (vif)
		ath_vif_iter(&iter_data, vif->addr, vif);

	/* Get list of all active MAC addresses */
	ieee80211_iterate_active_interfaces_atomic(sc->hw, ath_vif_iter,
						   &iter_data);
	memcpy(sc->bssidmask, iter_data.mask, ETH_ALEN);

	sc->opmode = iter_data.opmode;
	if (sc->opmode == NL80211_IFTYPE_UNSPECIFIED)
		/* Nothing active, default to station mode */
		sc->opmode = NL80211_IFTYPE_STATION;

	ath5k_hw_set_opmode(sc->ah, sc->opmode);
	ATH5K_DBG(sc, ATH5K_DEBUG_MODE, "mode setup opmode %d (%s)\n",
		  sc->opmode, ath_opmode_to_string(sc->opmode));

	if (iter_data.need_set_hw_addr && iter_data.found_active)
		ath5k_hw_set_lladdr(sc->ah, iter_data.active_mac);

	if (ath5k_hw_hasbssidmask(sc->ah))
		ath5k_hw_set_bssid_mask(sc->ah, sc->bssidmask);
}

static void
ath5k_mode_setup(struct ath5k_softc *sc, struct ieee80211_vif *vif)
{
	struct ath5k_hw *ah = sc->ah;
	u32 rfilt;

	/* configure rx filter */
	rfilt = sc->filter_flags;
	ath5k_hw_set_rx_filter(ah, rfilt);
	ATH5K_DBG(sc, ATH5K_DEBUG_MODE, "RX filter 0x%x\n", rfilt);

	ath5k_update_bssid_mask_and_opmode(sc, vif);
}

static inline int
ath5k_hw_to_driver_rix(struct ath5k_softc *sc, int hw_rix)
{
	int rix;

	/* return base rate on errors */
	if (WARN(hw_rix < 0 || hw_rix >= AR5K_MAX_RATES,
			"hw_rix out of bounds: %x\n", hw_rix))
		return 0;

	rix = sc->rate_idx[sc->curband->band][hw_rix];
	if (WARN(rix < 0, "invalid hw_rix: %x\n", hw_rix))
		rix = 0;

	return rix;
}

/***************\
* Buffers setup *
\***************/

static
struct sk_buff *ath5k_rx_skb_alloc(struct ath5k_softc *sc, dma_addr_t *skb_addr)
{
	struct ath_common *common = ath5k_hw_common(sc->ah);
	struct sk_buff *skb;

	/*
	 * Allocate buffer with headroom_needed space for the
	 * fake physical layer header at the start.
	 */
	skb = ath_rxbuf_alloc(common,
			      common->rx_bufsize,
			      GFP_ATOMIC);

	if (!skb) {
		ATH5K_ERR(sc, "can't alloc skbuff of size %u\n",
				common->rx_bufsize);
		return NULL;
	}

	*skb_addr = pci_map_single(sc->pdev,
				   skb->data, common->rx_bufsize,
				   PCI_DMA_FROMDEVICE);
	if (unlikely(pci_dma_mapping_error(sc->pdev, *skb_addr))) {
		ATH5K_ERR(sc, "%s: DMA mapping failed\n", __func__);
		dev_kfree_skb(skb);
		return NULL;
	}
	return skb;
}

static int
ath5k_rxbuf_setup(struct ath5k_softc *sc, struct ath5k_buf *bf)
{
	struct ath5k_hw *ah = sc->ah;
	struct sk_buff *skb = bf->skb;
	struct ath5k_desc *ds;
	int ret;

	if (!skb) {
		skb = ath5k_rx_skb_alloc(sc, &bf->skbaddr);
		if (!skb)
			return -ENOMEM;
		bf->skb = skb;
	}

	/*
	 * Setup descriptors.  For receive we always terminate
	 * the descriptor list with a self-linked entry so we'll
	 * not get overrun under high load (as can happen with a
	 * 5212 when ANI processing enables PHY error frames).
	 *
	 * To ensure the last descriptor is self-linked we create
	 * each descriptor as self-linked and add it to the end.  As
	 * each additional descriptor is added the previous self-linked
	 * entry is "fixed" naturally.  This should be safe even
	 * if DMA is happening.  When processing RX interrupts we
	 * never remove/process the last, self-linked, entry on the
	 * descriptor list.  This ensures the hardware always has
	 * someplace to write a new frame.
	 */
	ds = bf->desc;
	ds->ds_link = bf->daddr;	/* link to self */
	ds->ds_data = bf->skbaddr;
	ret = ath5k_hw_setup_rx_desc(ah, ds, ah->common.rx_bufsize, 0);
	if (ret) {
		ATH5K_ERR(sc, "%s: could not setup RX desc\n", __func__);
		return ret;
	}

	if (sc->rxlink != NULL)
		*sc->rxlink = bf->daddr;
	sc->rxlink = &ds->ds_link;
	return 0;
}

static enum ath5k_pkt_type get_hw_packet_type(struct sk_buff *skb)
{
	struct ieee80211_hdr *hdr;
	enum ath5k_pkt_type htype;
	__le16 fc;

	hdr = (struct ieee80211_hdr *)skb->data;
	fc = hdr->frame_control;

	if (ieee80211_is_beacon(fc))
		htype = AR5K_PKT_TYPE_BEACON;
	else if (ieee80211_is_probe_resp(fc))
		htype = AR5K_PKT_TYPE_PROBE_RESP;
	else if (ieee80211_is_atim(fc))
		htype = AR5K_PKT_TYPE_ATIM;
	else if (ieee80211_is_pspoll(fc))
		htype = AR5K_PKT_TYPE_PSPOLL;
	else
		htype = AR5K_PKT_TYPE_NORMAL;

	return htype;
}

static int
ath5k_txbuf_setup(struct ath5k_softc *sc, struct ath5k_buf *bf,
		  struct ath5k_txq *txq, int padsize)
{
	struct ath5k_hw *ah = sc->ah;
	struct ath5k_desc *ds = bf->desc;
	struct sk_buff *skb = bf->skb;
	struct ieee80211_tx_info *info = IEEE80211_SKB_CB(skb);
	unsigned int pktlen, flags, keyidx = AR5K_TXKEYIX_INVALID;
	struct ieee80211_rate *rate;
	unsigned int mrr_rate[3], mrr_tries[3];
	int i, ret;
	u16 hw_rate;
	u16 cts_rate = 0;
	u16 duration = 0;
	u8 rc_flags;

	flags = AR5K_TXDESC_INTREQ | AR5K_TXDESC_CLRDMASK;

	/* XXX endianness */
	bf->skbaddr = pci_map_single(sc->pdev, skb->data, skb->len,
			PCI_DMA_TODEVICE);

	rate = ieee80211_get_tx_rate(sc->hw, info);
	if (!rate) {
		ret = -EINVAL;
		goto err_unmap;
	}

	if (info->flags & IEEE80211_TX_CTL_NO_ACK)
		flags |= AR5K_TXDESC_NOACK;

	rc_flags = info->control.rates[0].flags;
	hw_rate = (rc_flags & IEEE80211_TX_RC_USE_SHORT_PREAMBLE) ?
		rate->hw_value_short : rate->hw_value;

	pktlen = skb->len;

	/* FIXME: If we are in g mode and rate is a CCK rate
	 * subtract ah->ah_txpower.txp_cck_ofdm_pwr_delta
	 * from tx power (value is in dB units already) */
	if (info->control.hw_key) {
		keyidx = info->control.hw_key->hw_key_idx;
		pktlen += info->control.hw_key->icv_len;
	}
	if (rc_flags & IEEE80211_TX_RC_USE_RTS_CTS) {
		flags |= AR5K_TXDESC_RTSENA;
		cts_rate = ieee80211_get_rts_cts_rate(sc->hw, info)->hw_value;
		duration = le16_to_cpu(ieee80211_rts_duration(sc->hw,
			info->control.vif, pktlen, info));
	}
	if (rc_flags & IEEE80211_TX_RC_USE_CTS_PROTECT) {
		flags |= AR5K_TXDESC_CTSENA;
		cts_rate = ieee80211_get_rts_cts_rate(sc->hw, info)->hw_value;
		duration = le16_to_cpu(ieee80211_ctstoself_duration(sc->hw,
			info->control.vif, pktlen, info));
	}
	ret = ah->ah_setup_tx_desc(ah, ds, pktlen,
		ieee80211_get_hdrlen_from_skb(skb), padsize,
		get_hw_packet_type(skb),
		(sc->power_level * 2),
		hw_rate,
		info->control.rates[0].count, keyidx, ah->ah_tx_ant, flags,
		cts_rate, duration);
	if (ret)
		goto err_unmap;

	memset(mrr_rate, 0, sizeof(mrr_rate));
	memset(mrr_tries, 0, sizeof(mrr_tries));
	for (i = 0; i < 3; i++) {
		rate = ieee80211_get_alt_retry_rate(sc->hw, info, i);
		if (!rate)
			break;

		mrr_rate[i] = rate->hw_value;
		mrr_tries[i] = info->control.rates[i + 1].count;
	}

	ath5k_hw_setup_mrr_tx_desc(ah, ds,
		mrr_rate[0], mrr_tries[0],
		mrr_rate[1], mrr_tries[1],
		mrr_rate[2], mrr_tries[2]);

	ds->ds_link = 0;
	ds->ds_data = bf->skbaddr;

	spin_lock_bh(&txq->lock);
	list_add_tail(&bf->list, &txq->q);
	txq->txq_len++;
	if (txq->link == NULL) /* is this first packet? */
		ath5k_hw_set_txdp(ah, txq->qnum, bf->daddr);
	else /* no, so only link it */
		*txq->link = bf->daddr;

	txq->link = &ds->ds_link;
	ath5k_hw_start_tx_dma(ah, txq->qnum);
	mmiowb();
	spin_unlock_bh(&txq->lock);

	return 0;
err_unmap:
	pci_unmap_single(sc->pdev, bf->skbaddr, skb->len, PCI_DMA_TODEVICE);
	return ret;
}

/*******************\
* Descriptors setup *
\*******************/

static int
ath5k_desc_alloc(struct ath5k_softc *sc, struct pci_dev *pdev)
{
	struct ath5k_desc *ds;
	struct ath5k_buf *bf;
	dma_addr_t da;
	unsigned int i;
	int ret;

	/* allocate descriptors */
	sc->desc_len = sizeof(struct ath5k_desc) *
			(ATH_TXBUF + ATH_RXBUF + ATH_BCBUF + 1);
	sc->desc = pci_alloc_consistent(pdev, sc->desc_len, &sc->desc_daddr);
	if (sc->desc == NULL) {
		ATH5K_ERR(sc, "can't allocate descriptors\n");
		ret = -ENOMEM;
		goto err;
	}
	ds = sc->desc;
	da = sc->desc_daddr;
	ATH5K_DBG(sc, ATH5K_DEBUG_ANY, "DMA map: %p (%zu) -> %llx\n",
		ds, sc->desc_len, (unsigned long long)sc->desc_daddr);

	bf = kcalloc(1 + ATH_TXBUF + ATH_RXBUF + ATH_BCBUF,
			sizeof(struct ath5k_buf), GFP_KERNEL);
	if (bf == NULL) {
		ATH5K_ERR(sc, "can't allocate bufptr\n");
		ret = -ENOMEM;
		goto err_free;
	}
	sc->bufptr = bf;

	INIT_LIST_HEAD(&sc->rxbuf);
	for (i = 0; i < ATH_RXBUF; i++, bf++, ds++, da += sizeof(*ds)) {
		bf->desc = ds;
		bf->daddr = da;
		list_add_tail(&bf->list, &sc->rxbuf);
	}

	INIT_LIST_HEAD(&sc->txbuf);
	sc->txbuf_len = ATH_TXBUF;
	for (i = 0; i < ATH_TXBUF; i++, bf++, ds++,
			da += sizeof(*ds)) {
		bf->desc = ds;
		bf->daddr = da;
		list_add_tail(&bf->list, &sc->txbuf);
	}

	/* beacon buffers */
	INIT_LIST_HEAD(&sc->bcbuf);
	for (i = 0; i < ATH_BCBUF; i++, bf++, ds++, da += sizeof(*ds)) {
		bf->desc = ds;
		bf->daddr = da;
		list_add_tail(&bf->list, &sc->bcbuf);
	}

	return 0;
err_free:
	pci_free_consistent(pdev, sc->desc_len, sc->desc, sc->desc_daddr);
err:
	sc->desc = NULL;
	return ret;
}

static void
ath5k_desc_free(struct ath5k_softc *sc, struct pci_dev *pdev)
{
	struct ath5k_buf *bf;

	list_for_each_entry(bf, &sc->txbuf, list)
		ath5k_txbuf_free_skb(sc, bf);
	list_for_each_entry(bf, &sc->rxbuf, list)
		ath5k_rxbuf_free_skb(sc, bf);
	list_for_each_entry(bf, &sc->bcbuf, list)
		ath5k_txbuf_free_skb(sc, bf);

	/* Free memory associated with all descriptors */
	pci_free_consistent(pdev, sc->desc_len, sc->desc, sc->desc_daddr);
	sc->desc = NULL;
	sc->desc_daddr = 0;

	kfree(sc->bufptr);
	sc->bufptr = NULL;
}


/**************\
* Queues setup *
\**************/

static struct ath5k_txq *
ath5k_txq_setup(struct ath5k_softc *sc,
		int qtype, int subtype)
{
	struct ath5k_hw *ah = sc->ah;
	struct ath5k_txq *txq;
	struct ath5k_txq_info qi = {
		.tqi_subtype = subtype,
		/* XXX: default values not correct for B and XR channels,
		 * but who cares? */
		.tqi_aifs = AR5K_TUNE_AIFS,
		.tqi_cw_min = AR5K_TUNE_CWMIN,
		.tqi_cw_max = AR5K_TUNE_CWMAX
	};
	int qnum;

	/*
	 * Enable interrupts only for EOL and DESC conditions.
	 * We mark tx descriptors to receive a DESC interrupt
	 * when a tx queue gets deep; otherwise we wait for the
	 * EOL to reap descriptors.  Note that this is done to
	 * reduce interrupt load and this only defers reaping
	 * descriptors, never transmitting frames.  Aside from
	 * reducing interrupts this also permits more concurrency.
	 * The only potential downside is if the tx queue backs
	 * up in which case the top half of the kernel may backup
	 * due to a lack of tx descriptors.
	 */
	qi.tqi_flags = AR5K_TXQ_FLAG_TXEOLINT_ENABLE |
				AR5K_TXQ_FLAG_TXDESCINT_ENABLE;
	qnum = ath5k_hw_setup_tx_queue(ah, qtype, &qi);
	if (qnum < 0) {
		/*
		 * NB: don't print a message, this happens
		 * normally on parts with too few tx queues
		 */
		return ERR_PTR(qnum);
	}
	if (qnum >= ARRAY_SIZE(sc->txqs)) {
		ATH5K_ERR(sc, "hw qnum %u out of range, max %tu!\n",
			qnum, ARRAY_SIZE(sc->txqs));
		ath5k_hw_release_tx_queue(ah, qnum);
		return ERR_PTR(-EINVAL);
	}
	txq = &sc->txqs[qnum];
	if (!txq->setup) {
		txq->qnum = qnum;
		txq->link = NULL;
		INIT_LIST_HEAD(&txq->q);
		spin_lock_init(&txq->lock);
		txq->setup = true;
		txq->txq_len = 0;
		txq->txq_poll_mark = false;
		txq->txq_stuck = 0;
	}
	return &sc->txqs[qnum];
}

static int
ath5k_beaconq_setup(struct ath5k_hw *ah)
{
	struct ath5k_txq_info qi = {
		/* XXX: default values not correct for B and XR channels,
		 * but who cares? */
		.tqi_aifs = AR5K_TUNE_AIFS,
		.tqi_cw_min = AR5K_TUNE_CWMIN,
		.tqi_cw_max = AR5K_TUNE_CWMAX,
		/* NB: for dynamic turbo, don't enable any other interrupts */
		.tqi_flags = AR5K_TXQ_FLAG_TXDESCINT_ENABLE
	};

	return ath5k_hw_setup_tx_queue(ah, AR5K_TX_QUEUE_BEACON, &qi);
}

static int
ath5k_beaconq_config(struct ath5k_softc *sc)
{
	struct ath5k_hw *ah = sc->ah;
	struct ath5k_txq_info qi;
	int ret;

	ret = ath5k_hw_get_tx_queueprops(ah, sc->bhalq, &qi);
	if (ret)
		goto err;

	if (sc->opmode == NL80211_IFTYPE_AP ||
		sc->opmode == NL80211_IFTYPE_MESH_POINT) {
		/*
		 * Always burst out beacon and CAB traffic
		 * (aifs = cwmin = cwmax = 0)
		 */
		qi.tqi_aifs = 0;
		qi.tqi_cw_min = 0;
		qi.tqi_cw_max = 0;
	} else if (sc->opmode == NL80211_IFTYPE_ADHOC) {
		/*
		 * Adhoc mode; backoff between 0 and (2 * cw_min).
		 */
		qi.tqi_aifs = 0;
		qi.tqi_cw_min = 0;
		qi.tqi_cw_max = 2 * AR5K_TUNE_CWMIN;
	}

	ATH5K_DBG(sc, ATH5K_DEBUG_BEACON,
		"beacon queueprops tqi_aifs:%d tqi_cw_min:%d tqi_cw_max:%d\n",
		qi.tqi_aifs, qi.tqi_cw_min, qi.tqi_cw_max);

	ret = ath5k_hw_set_tx_queueprops(ah, sc->bhalq, &qi);
	if (ret) {
		ATH5K_ERR(sc, "%s: unable to update parameters for beacon "
			"hardware queue!\n", __func__);
		goto err;
	}
	ret = ath5k_hw_reset_tx_queue(ah, sc->bhalq); /* push to h/w */
	if (ret)
		goto err;

	/* reconfigure cabq with ready time to 80% of beacon_interval */
	ret = ath5k_hw_get_tx_queueprops(ah, AR5K_TX_QUEUE_ID_CAB, &qi);
	if (ret)
		goto err;

	qi.tqi_ready_time = (sc->bintval * 80) / 100;
	ret = ath5k_hw_set_tx_queueprops(ah, AR5K_TX_QUEUE_ID_CAB, &qi);
	if (ret)
		goto err;

	ret = ath5k_hw_reset_tx_queue(ah, AR5K_TX_QUEUE_ID_CAB);
err:
	return ret;
}

static void
ath5k_txq_drainq(struct ath5k_softc *sc, struct ath5k_txq *txq)
{
	struct ath5k_buf *bf, *bf0;

	/*
	 * NB: this assumes output has been stopped and
	 *     we do not need to block ath5k_tx_tasklet
	 */
	spin_lock_bh(&txq->lock);
	list_for_each_entry_safe(bf, bf0, &txq->q, list) {
		ath5k_debug_printtxbuf(sc, bf);

		ath5k_txbuf_free_skb(sc, bf);

		spin_lock_bh(&sc->txbuflock);
		list_move_tail(&bf->list, &sc->txbuf);
		sc->txbuf_len++;
		txq->txq_len--;
		spin_unlock_bh(&sc->txbuflock);
	}
	txq->link = NULL;
	txq->txq_poll_mark = false;
	spin_unlock_bh(&txq->lock);
}

/*
 * Drain the transmit queues and reclaim resources.
 */
static void
ath5k_txq_cleanup(struct ath5k_softc *sc)
{
	struct ath5k_hw *ah = sc->ah;
	unsigned int i;

	/* XXX return value */
	if (likely(!test_bit(ATH_STAT_INVALID, sc->status))) {
		/* don't touch the hardware if marked invalid */
		ath5k_hw_stop_tx_dma(ah, sc->bhalq);
		ATH5K_DBG(sc, ATH5K_DEBUG_RESET, "beacon queue %x\n",
			ath5k_hw_get_txdp(ah, sc->bhalq));
		for (i = 0; i < ARRAY_SIZE(sc->txqs); i++)
			if (sc->txqs[i].setup) {
				ath5k_hw_stop_tx_dma(ah, sc->txqs[i].qnum);
				ATH5K_DBG(sc, ATH5K_DEBUG_RESET, "txq [%u] %x, "
					"link %p\n",
					sc->txqs[i].qnum,
					ath5k_hw_get_txdp(ah,
							sc->txqs[i].qnum),
					sc->txqs[i].link);
			}
	}

	for (i = 0; i < ARRAY_SIZE(sc->txqs); i++)
		if (sc->txqs[i].setup)
			ath5k_txq_drainq(sc, &sc->txqs[i]);
}

static void
ath5k_txq_release(struct ath5k_softc *sc)
{
	struct ath5k_txq *txq = sc->txqs;
	unsigned int i;

	for (i = 0; i < ARRAY_SIZE(sc->txqs); i++, txq++)
		if (txq->setup) {
			ath5k_hw_release_tx_queue(sc->ah, txq->qnum);
			txq->setup = false;
		}
}


/*************\
* RX Handling *
\*************/

/*
 * Enable the receive h/w following a reset.
 */
static int
ath5k_rx_start(struct ath5k_softc *sc)
{
	struct ath5k_hw *ah = sc->ah;
	struct ath_common *common = ath5k_hw_common(ah);
	struct ath5k_buf *bf;
	int ret;

	common->rx_bufsize = roundup(IEEE80211_MAX_FRAME_LEN, common->cachelsz);

	ATH5K_DBG(sc, ATH5K_DEBUG_RESET, "cachelsz %u rx_bufsize %u\n",
		  common->cachelsz, common->rx_bufsize);

	spin_lock_bh(&sc->rxbuflock);
	sc->rxlink = NULL;
	list_for_each_entry(bf, &sc->rxbuf, list) {
		ret = ath5k_rxbuf_setup(sc, bf);
		if (ret != 0) {
			spin_unlock_bh(&sc->rxbuflock);
			goto err;
		}
	}
	bf = list_first_entry(&sc->rxbuf, struct ath5k_buf, list);
	ath5k_hw_set_rxdp(ah, bf->daddr);
	spin_unlock_bh(&sc->rxbuflock);

	ath5k_hw_start_rx_dma(ah);	/* enable recv descriptors */
	ath5k_mode_setup(sc, NULL);		/* set filters, etc. */
	ath5k_hw_start_rx_pcu(ah);	/* re-enable PCU/DMA engine */

	return 0;
err:
	return ret;
}

/*
 * Disable the receive h/w in preparation for a reset.
 */
static void
ath5k_rx_stop(struct ath5k_softc *sc)
{
	struct ath5k_hw *ah = sc->ah;

	ath5k_hw_stop_rx_pcu(ah);	/* disable PCU */
	ath5k_hw_set_rx_filter(ah, 0);	/* clear recv filter */
	ath5k_hw_stop_rx_dma(ah);	/* disable DMA engine */

	ath5k_debug_printrxbuffs(sc, ah);
}

static unsigned int
ath5k_rx_decrypted(struct ath5k_softc *sc, struct sk_buff *skb,
		   struct ath5k_rx_status *rs)
{
	struct ath5k_hw *ah = sc->ah;
	struct ath_common *common = ath5k_hw_common(ah);
	struct ieee80211_hdr *hdr = (void *)skb->data;
	unsigned int keyix, hlen;

	if (!(rs->rs_status & AR5K_RXERR_DECRYPT) &&
			rs->rs_keyix != AR5K_RXKEYIX_INVALID)
		return RX_FLAG_DECRYPTED;

	/* Apparently when a default key is used to decrypt the packet
	   the hw does not set the index used to decrypt.  In such cases
	   get the index from the packet. */
	hlen = ieee80211_hdrlen(hdr->frame_control);
	if (ieee80211_has_protected(hdr->frame_control) &&
	    !(rs->rs_status & AR5K_RXERR_DECRYPT) &&
	    skb->len >= hlen + 4) {
		keyix = skb->data[hlen + 3] >> 6;

		if (test_bit(keyix, common->keymap))
			return RX_FLAG_DECRYPTED;
	}

	return 0;
}


static void
ath5k_check_ibss_tsf(struct ath5k_softc *sc, struct sk_buff *skb,
		     struct ieee80211_rx_status *rxs)
{
	struct ath_common *common = ath5k_hw_common(sc->ah);
	u64 tsf, bc_tstamp;
	u32 hw_tu;
	struct ieee80211_mgmt *mgmt = (struct ieee80211_mgmt *)skb->data;

	if (ieee80211_is_beacon(mgmt->frame_control) &&
	    le16_to_cpu(mgmt->u.beacon.capab_info) & WLAN_CAPABILITY_IBSS &&
	    memcmp(mgmt->bssid, common->curbssid, ETH_ALEN) == 0) {
		/*
		 * Received an IBSS beacon with the same BSSID. Hardware *must*
		 * have updated the local TSF. We have to work around various
		 * hardware bugs, though...
		 */
		tsf = ath5k_hw_get_tsf64(sc->ah);
		bc_tstamp = le64_to_cpu(mgmt->u.beacon.timestamp);
		hw_tu = TSF_TO_TU(tsf);

		ATH5K_DBG_UNLIMIT(sc, ATH5K_DEBUG_BEACON,
			"beacon %llx mactime %llx (diff %lld) tsf now %llx\n",
			(unsigned long long)bc_tstamp,
			(unsigned long long)rxs->mactime,
			(unsigned long long)(rxs->mactime - bc_tstamp),
			(unsigned long long)tsf);

		/*
		 * Sometimes the HW will give us a wrong tstamp in the rx
		 * status, causing the timestamp extension to go wrong.
		 * (This seems to happen especially with beacon frames bigger
		 * than 78 byte (incl. FCS))
		 * But we know that the receive timestamp must be later than the
		 * timestamp of the beacon since HW must have synced to that.
		 *
		 * NOTE: here we assume mactime to be after the frame was
		 * received, not like mac80211 which defines it at the start.
		 */
		if (bc_tstamp > rxs->mactime) {
			ATH5K_DBG_UNLIMIT(sc, ATH5K_DEBUG_BEACON,
				"fixing mactime from %llx to %llx\n",
				(unsigned long long)rxs->mactime,
				(unsigned long long)tsf);
			rxs->mactime = tsf;
		}

		/*
		 * Local TSF might have moved higher than our beacon timers,
		 * in that case we have to update them to continue sending
		 * beacons. This also takes care of synchronizing beacon sending
		 * times with other stations.
		 */
		if (hw_tu >= sc->nexttbtt)
			ath5k_beacon_update_timers(sc, bc_tstamp);

		/* Check if the beacon timers are still correct, because a TSF
		 * update might have created a window between them - for a
		 * longer description see the comment of this function: */
		if (!ath5k_hw_check_beacon_timers(sc->ah, sc->bintval)) {
			ath5k_beacon_update_timers(sc, bc_tstamp);
			ATH5K_DBG_UNLIMIT(sc, ATH5K_DEBUG_BEACON,
				"fixed beacon timers after beacon receive\n");
		}
	}
}

static void
ath5k_update_beacon_rssi(struct ath5k_softc *sc, struct sk_buff *skb, int rssi)
{
	struct ieee80211_mgmt *mgmt = (struct ieee80211_mgmt *)skb->data;
	struct ath5k_hw *ah = sc->ah;
	struct ath_common *common = ath5k_hw_common(ah);

	/* only beacons from our BSSID */
	if (!ieee80211_is_beacon(mgmt->frame_control) ||
	    memcmp(mgmt->bssid, common->curbssid, ETH_ALEN) != 0)
		return;

	ewma_add(&ah->ah_beacon_rssi_avg, rssi);

	/* in IBSS mode we should keep RSSI statistics per neighbour */
	/* le16_to_cpu(mgmt->u.beacon.capab_info) & WLAN_CAPABILITY_IBSS */
}

/*
 * Compute padding position. skb must contain an IEEE 802.11 frame
 */
static int ath5k_common_padpos(struct sk_buff *skb)
{
	struct ieee80211_hdr * hdr = (struct ieee80211_hdr *)skb->data;
	__le16 frame_control = hdr->frame_control;
	int padpos = 24;

	if (ieee80211_has_a4(frame_control)) {
		padpos += ETH_ALEN;
	}
	if (ieee80211_is_data_qos(frame_control)) {
		padpos += IEEE80211_QOS_CTL_LEN;
	}

	return padpos;
}

/*
 * This function expects an 802.11 frame and returns the number of
 * bytes added, or -1 if we don't have enough header room.
 */
static int ath5k_add_padding(struct sk_buff *skb)
{
	int padpos = ath5k_common_padpos(skb);
	int padsize = padpos & 3;

	if (padsize && skb->len>padpos) {

		if (skb_headroom(skb) < padsize)
			return -1;

		skb_push(skb, padsize);
		memmove(skb->data, skb->data+padsize, padpos);
		return padsize;
	}

	return 0;
}

/*
 * The MAC header is padded to have 32-bit boundary if the
 * packet payload is non-zero. The general calculation for
 * padsize would take into account odd header lengths:
 * padsize = 4 - (hdrlen & 3); however, since only
 * even-length headers are used, padding can only be 0 or 2
 * bytes and we can optimize this a bit.  We must not try to
 * remove padding from short control frames that do not have a
 * payload.
 *
 * This function expects an 802.11 frame and returns the number of
 * bytes removed.
 */
static int ath5k_remove_padding(struct sk_buff *skb)
{
	int padpos = ath5k_common_padpos(skb);
	int padsize = padpos & 3;

	if (padsize && skb->len>=padpos+padsize) {
		memmove(skb->data + padsize, skb->data, padpos);
		skb_pull(skb, padsize);
		return padsize;
	}

	return 0;
}

static void
ath5k_receive_frame(struct ath5k_softc *sc, struct sk_buff *skb,
		    struct ath5k_rx_status *rs)
{
	struct ieee80211_rx_status *rxs;

	ath5k_remove_padding(skb);

	rxs = IEEE80211_SKB_RXCB(skb);

	rxs->flag = 0;
	if (unlikely(rs->rs_status & AR5K_RXERR_MIC))
		rxs->flag |= RX_FLAG_MMIC_ERROR;

	/*
	 * always extend the mac timestamp, since this information is
	 * also needed for proper IBSS merging.
	 *
	 * XXX: it might be too late to do it here, since rs_tstamp is
	 * 15bit only. that means TSF extension has to be done within
	 * 32768usec (about 32ms). it might be necessary to move this to
	 * the interrupt handler, like it is done in madwifi.
	 *
	 * Unfortunately we don't know when the hardware takes the rx
	 * timestamp (beginning of phy frame, data frame, end of rx?).
	 * The only thing we know is that it is hardware specific...
	 * On AR5213 it seems the rx timestamp is at the end of the
	 * frame, but i'm not sure.
	 *
	 * NOTE: mac80211 defines mactime at the beginning of the first
	 * data symbol. Since we don't have any time references it's
	 * impossible to comply to that. This affects IBSS merge only
	 * right now, so it's not too bad...
	 */
	rxs->mactime = ath5k_extend_tsf(sc->ah, rs->rs_tstamp);
	rxs->flag |= RX_FLAG_TSFT;

	rxs->freq = sc->curchan->center_freq;
	rxs->band = sc->curband->band;

	rxs->signal = sc->ah->ah_noise_floor + rs->rs_rssi;

	rxs->antenna = rs->rs_antenna;

	if (rs->rs_antenna > 0 && rs->rs_antenna < 5)
		sc->stats.antenna_rx[rs->rs_antenna]++;
	else
		sc->stats.antenna_rx[0]++; /* invalid */

	rxs->rate_idx = ath5k_hw_to_driver_rix(sc, rs->rs_rate);
	rxs->flag |= ath5k_rx_decrypted(sc, skb, rs);

	if (rxs->rate_idx >= 0 && rs->rs_rate ==
	    sc->curband->bitrates[rxs->rate_idx].hw_value_short)
		rxs->flag |= RX_FLAG_SHORTPRE;

	ath5k_debug_dump_skb(sc, skb, "RX  ", 0);

	ath5k_update_beacon_rssi(sc, skb, rs->rs_rssi);

	/* check beacons in IBSS mode */
	if (sc->opmode == NL80211_IFTYPE_ADHOC)
		ath5k_check_ibss_tsf(sc, skb, rxs);

	ieee80211_rx(sc->hw, skb);
}

/** ath5k_frame_receive_ok() - Do we want to receive this frame or not?
 *
 * Check if we want to further process this frame or not. Also update
 * statistics. Return true if we want this frame, false if not.
 */
static bool
ath5k_receive_frame_ok(struct ath5k_softc *sc, struct ath5k_rx_status *rs)
{
	sc->stats.rx_all_count++;
	sc->stats.rx_bytes_count += rs->rs_datalen;

	if (unlikely(rs->rs_status)) {
		if (rs->rs_status & AR5K_RXERR_CRC)
			sc->stats.rxerr_crc++;
		if (rs->rs_status & AR5K_RXERR_FIFO)
			sc->stats.rxerr_fifo++;
		if (rs->rs_status & AR5K_RXERR_PHY) {
			sc->stats.rxerr_phy++;
			if (rs->rs_phyerr > 0 && rs->rs_phyerr < 32)
				sc->stats.rxerr_phy_code[rs->rs_phyerr]++;
			return false;
		}
		if (rs->rs_status & AR5K_RXERR_DECRYPT) {
			/*
			 * Decrypt error.  If the error occurred
			 * because there was no hardware key, then
			 * let the frame through so the upper layers
			 * can process it.  This is necessary for 5210
			 * parts which have no way to setup a ``clear''
			 * key cache entry.
			 *
			 * XXX do key cache faulting
			 */
			sc->stats.rxerr_decrypt++;
			if (rs->rs_keyix == AR5K_RXKEYIX_INVALID &&
			    !(rs->rs_status & AR5K_RXERR_CRC))
				return true;
		}
		if (rs->rs_status & AR5K_RXERR_MIC) {
			sc->stats.rxerr_mic++;
			return true;
		}

		/* reject any frames with non-crypto errors */
		if (rs->rs_status & ~(AR5K_RXERR_DECRYPT))
			return false;
	}

	if (unlikely(rs->rs_more)) {
		sc->stats.rxerr_jumbo++;
		return false;
	}
	return true;
}

static void
ath5k_tasklet_rx(unsigned long data)
{
	struct ath5k_rx_status rs = {};
	struct sk_buff *skb, *next_skb;
	dma_addr_t next_skb_addr;
	struct ath5k_softc *sc = (void *)data;
	struct ath5k_hw *ah = sc->ah;
	struct ath_common *common = ath5k_hw_common(ah);
	struct ath5k_buf *bf;
	struct ath5k_desc *ds;
	int ret;

	spin_lock(&sc->rxbuflock);
	if (list_empty(&sc->rxbuf)) {
		ATH5K_WARN(sc, "empty rx buf pool\n");
		goto unlock;
	}
	do {
		bf = list_first_entry(&sc->rxbuf, struct ath5k_buf, list);
		BUG_ON(bf->skb == NULL);
		skb = bf->skb;
		ds = bf->desc;

		/* bail if HW is still using self-linked descriptor */
		if (ath5k_hw_get_rxdp(sc->ah) == bf->daddr)
			break;

		ret = sc->ah->ah_proc_rx_desc(sc->ah, ds, &rs);
		if (unlikely(ret == -EINPROGRESS))
			break;
		else if (unlikely(ret)) {
			ATH5K_ERR(sc, "error in processing rx descriptor\n");
			sc->stats.rxerr_proc++;
			break;
		}

		if (ath5k_receive_frame_ok(sc, &rs)) {
			next_skb = ath5k_rx_skb_alloc(sc, &next_skb_addr);

			/*
			 * If we can't replace bf->skb with a new skb under
			 * memory pressure, just skip this packet
			 */
			if (!next_skb)
				goto next;

			pci_unmap_single(sc->pdev, bf->skbaddr,
					 common->rx_bufsize,
					 PCI_DMA_FROMDEVICE);

			skb_put(skb, rs.rs_datalen);

			ath5k_receive_frame(sc, skb, &rs);

			bf->skb = next_skb;
			bf->skbaddr = next_skb_addr;
		}
next:
		list_move_tail(&bf->list, &sc->rxbuf);
	} while (ath5k_rxbuf_setup(sc, bf) == 0);
unlock:
	spin_unlock(&sc->rxbuflock);
}


/*************\
* TX Handling *
\*************/

static int ath5k_tx_queue(struct ieee80211_hw *hw, struct sk_buff *skb,
			  struct ath5k_txq *txq)
{
	struct ath5k_softc *sc = hw->priv;
	struct ath5k_buf *bf;
	unsigned long flags;
	int padsize;

	ath5k_debug_dump_skb(sc, skb, "TX  ", 1);

	/*
	 * The hardware expects the header padded to 4 byte boundaries.
	 * If this is not the case, we add the padding after the header.
	 */
	padsize = ath5k_add_padding(skb);
	if (padsize < 0) {
		ATH5K_ERR(sc, "tx hdrlen not %%4: not enough"
			  " headroom to pad");
		goto drop_packet;
	}

	if (txq->txq_len >= ATH5K_TXQ_LEN_MAX)
		ieee80211_stop_queue(hw, txq->qnum);

	spin_lock_irqsave(&sc->txbuflock, flags);
	if (list_empty(&sc->txbuf)) {
		ATH5K_ERR(sc, "no further txbuf available, dropping packet\n");
		spin_unlock_irqrestore(&sc->txbuflock, flags);
		ieee80211_stop_queues(hw);
		goto drop_packet;
	}
	bf = list_first_entry(&sc->txbuf, struct ath5k_buf, list);
	list_del(&bf->list);
	sc->txbuf_len--;
	if (list_empty(&sc->txbuf))
		ieee80211_stop_queues(hw);
	spin_unlock_irqrestore(&sc->txbuflock, flags);

	bf->skb = skb;

	if (ath5k_txbuf_setup(sc, bf, txq, padsize)) {
		bf->skb = NULL;
		spin_lock_irqsave(&sc->txbuflock, flags);
		list_add_tail(&bf->list, &sc->txbuf);
		sc->txbuf_len++;
		spin_unlock_irqrestore(&sc->txbuflock, flags);
		goto drop_packet;
	}
	return NETDEV_TX_OK;

drop_packet:
	dev_kfree_skb_any(skb);
	return NETDEV_TX_OK;
}

static void
ath5k_tx_frame_completed(struct ath5k_softc *sc, struct sk_buff *skb,
			 struct ath5k_tx_status *ts)
{
	struct ieee80211_tx_info *info;
	int i;

	sc->stats.tx_all_count++;
	sc->stats.tx_bytes_count += skb->len;
	info = IEEE80211_SKB_CB(skb);

	ieee80211_tx_info_clear_status(info);
	for (i = 0; i < 4; i++) {
		struct ieee80211_tx_rate *r =
			&info->status.rates[i];

		if (ts->ts_rate[i]) {
			r->idx = ath5k_hw_to_driver_rix(sc, ts->ts_rate[i]);
			r->count = ts->ts_retry[i];
		} else {
			r->idx = -1;
			r->count = 0;
		}
	}

	/* count the successful attempt as well */
	info->status.rates[ts->ts_final_idx].count++;

	if (unlikely(ts->ts_status)) {
		sc->stats.ack_fail++;
		if (ts->ts_status & AR5K_TXERR_FILT) {
			info->flags |= IEEE80211_TX_STAT_TX_FILTERED;
			sc->stats.txerr_filt++;
		}
		if (ts->ts_status & AR5K_TXERR_XRETRY)
			sc->stats.txerr_retry++;
		if (ts->ts_status & AR5K_TXERR_FIFO)
			sc->stats.txerr_fifo++;
	} else {
		info->flags |= IEEE80211_TX_STAT_ACK;
		info->status.ack_signal = ts->ts_rssi;
	}

	/*
	* Remove MAC header padding before giving the frame
	* back to mac80211.
	*/
	ath5k_remove_padding(skb);

	if (ts->ts_antenna > 0 && ts->ts_antenna < 5)
		sc->stats.antenna_tx[ts->ts_antenna]++;
	else
		sc->stats.antenna_tx[0]++; /* invalid */

	ieee80211_tx_status(sc->hw, skb);
}

static void
ath5k_tx_processq(struct ath5k_softc *sc, struct ath5k_txq *txq)
{
	struct ath5k_tx_status ts = {};
	struct ath5k_buf *bf, *bf0;
	struct ath5k_desc *ds;
	struct sk_buff *skb;
	int ret;

	spin_lock(&txq->lock);
	list_for_each_entry_safe(bf, bf0, &txq->q, list) {

		txq->txq_poll_mark = false;

		/* skb might already have been processed last time. */
		if (bf->skb != NULL) {
			ds = bf->desc;

			ret = sc->ah->ah_proc_tx_desc(sc->ah, ds, &ts);
			if (unlikely(ret == -EINPROGRESS))
				break;
			else if (unlikely(ret)) {
				ATH5K_ERR(sc,
					"error %d while processing "
					"queue %u\n", ret, txq->qnum);
				break;
			}

			skb = bf->skb;
			bf->skb = NULL;
			pci_unmap_single(sc->pdev, bf->skbaddr, skb->len,
					PCI_DMA_TODEVICE);
			ath5k_tx_frame_completed(sc, skb, &ts);
		}

		/*
		 * It's possible that the hardware can say the buffer is
		 * completed when it hasn't yet loaded the ds_link from
		 * host memory and moved on.
		 * Always keep the last descriptor to avoid HW races...
		 */
		if (ath5k_hw_get_txdp(sc->ah, txq->qnum) != bf->daddr) {
			spin_lock(&sc->txbuflock);
			list_move_tail(&bf->list, &sc->txbuf);
			sc->txbuf_len++;
			txq->txq_len--;
			spin_unlock(&sc->txbuflock);
		}
	}
	spin_unlock(&txq->lock);
	if (txq->txq_len < ATH5K_TXQ_LEN_LOW && txq->qnum < 4)
		ieee80211_wake_queue(sc->hw, txq->qnum);
}

static void
ath5k_tasklet_tx(unsigned long data)
{
	int i;
	struct ath5k_softc *sc = (void *)data;

	for (i=0; i < AR5K_NUM_TX_QUEUES; i++)
		if (sc->txqs[i].setup && (sc->ah->ah_txq_isr & BIT(i)))
			ath5k_tx_processq(sc, &sc->txqs[i]);
}


/*****************\
* Beacon handling *
\*****************/

/*
 * Setup the beacon frame for transmit.
 */
static int
ath5k_beacon_setup(struct ath5k_softc *sc, struct ath5k_buf *bf)
{
	struct sk_buff *skb = bf->skb;
	struct	ieee80211_tx_info *info = IEEE80211_SKB_CB(skb);
	struct ath5k_hw *ah = sc->ah;
	struct ath5k_desc *ds;
	int ret = 0;
	u8 antenna;
	u32 flags;
	const int padsize = 0;

	bf->skbaddr = pci_map_single(sc->pdev, skb->data, skb->len,
			PCI_DMA_TODEVICE);
	ATH5K_DBG(sc, ATH5K_DEBUG_BEACON, "skb %p [data %p len %u] "
			"skbaddr %llx\n", skb, skb->data, skb->len,
			(unsigned long long)bf->skbaddr);
	if (pci_dma_mapping_error(sc->pdev, bf->skbaddr)) {
		ATH5K_ERR(sc, "beacon DMA mapping failed\n");
		return -EIO;
	}

	ds = bf->desc;
	antenna = ah->ah_tx_ant;

	flags = AR5K_TXDESC_NOACK;
	if (sc->opmode == NL80211_IFTYPE_ADHOC && ath5k_hw_hasveol(ah)) {
		ds->ds_link = bf->daddr;	/* self-linked */
		flags |= AR5K_TXDESC_VEOL;
	} else
		ds->ds_link = 0;

	/*
	 * If we use multiple antennas on AP and use
	 * the Sectored AP scenario, switch antenna every
	 * 4 beacons to make sure everybody hears our AP.
	 * When a client tries to associate, hw will keep
	 * track of the tx antenna to be used for this client
	 * automaticaly, based on ACKed packets.
	 *
	 * Note: AP still listens and transmits RTS on the
	 * default antenna which is supposed to be an omni.
	 *
	 * Note2: On sectored scenarios it's possible to have
	 * multiple antennas (1 omni -- the default -- and 14
	 * sectors), so if we choose to actually support this
	 * mode, we need to allow the user to set how many antennas
	 * we have and tweak the code below to send beacons
	 * on all of them.
	 */
	if (ah->ah_ant_mode == AR5K_ANTMODE_SECTOR_AP)
		antenna = sc->bsent & 4 ? 2 : 1;


	/* FIXME: If we are in g mode and rate is a CCK rate
	 * subtract ah->ah_txpower.txp_cck_ofdm_pwr_delta
	 * from tx power (value is in dB units already) */
	ds->ds_data = bf->skbaddr;
	ret = ah->ah_setup_tx_desc(ah, ds, skb->len,
			ieee80211_get_hdrlen_from_skb(skb), padsize,
			AR5K_PKT_TYPE_BEACON, (sc->power_level * 2),
			ieee80211_get_tx_rate(sc->hw, info)->hw_value,
			1, AR5K_TXKEYIX_INVALID,
			antenna, flags, 0, 0);
	if (ret)
		goto err_unmap;

	return 0;
err_unmap:
	pci_unmap_single(sc->pdev, bf->skbaddr, skb->len, PCI_DMA_TODEVICE);
	return ret;
}

/*
 * Updates the beacon that is sent by ath5k_beacon_send.  For adhoc,
 * this is called only once at config_bss time, for AP we do it every
 * SWBA interrupt so that the TIM will reflect buffered frames.
 *
 * Called with the beacon lock.
 */
static int
ath5k_beacon_update(struct ieee80211_hw *hw, struct ieee80211_vif *vif)
{
	int ret;
	struct ath5k_softc *sc = hw->priv;
	struct ath5k_vif *avf = (void *)vif->drv_priv;
	struct sk_buff *skb;

	if (WARN_ON(!vif)) {
		ret = -EINVAL;
		goto out;
	}

	skb = ieee80211_beacon_get(hw, vif);

	if (!skb) {
		ret = -ENOMEM;
		goto out;
	}

	ath5k_debug_dump_skb(sc, skb, "BC  ", 1);

	ath5k_txbuf_free_skb(sc, avf->bbuf);
	avf->bbuf->skb = skb;
	ret = ath5k_beacon_setup(sc, avf->bbuf);
	if (ret)
		avf->bbuf->skb = NULL;
out:
	return ret;
}

/*
 * Transmit a beacon frame at SWBA.  Dynamic updates to the
 * frame contents are done as needed and the slot time is
 * also adjusted based on current state.
 *
 * This is called from software irq context (beacontq tasklets)
 * or user context from ath5k_beacon_config.
 */
static void
ath5k_beacon_send(struct ath5k_softc *sc)
{
	struct ath5k_hw *ah = sc->ah;
	struct ieee80211_vif *vif;
	struct ath5k_vif *avf;
	struct ath5k_buf *bf;
	struct sk_buff *skb;

	ATH5K_DBG_UNLIMIT(sc, ATH5K_DEBUG_BEACON, "in beacon_send\n");

	/*
	 * Check if the previous beacon has gone out.  If
	 * not, don't don't try to post another: skip this
	 * period and wait for the next.  Missed beacons
	 * indicate a problem and should not occur.  If we
	 * miss too many consecutive beacons reset the device.
	 */
	if (unlikely(ath5k_hw_num_tx_pending(ah, sc->bhalq) != 0)) {
		sc->bmisscount++;
		ATH5K_DBG(sc, ATH5K_DEBUG_BEACON,
			"missed %u consecutive beacons\n", sc->bmisscount);
		if (sc->bmisscount > 10) {	/* NB: 10 is a guess */
			ATH5K_DBG(sc, ATH5K_DEBUG_BEACON,
				"stuck beacon time (%u missed)\n",
				sc->bmisscount);
			ATH5K_DBG(sc, ATH5K_DEBUG_RESET,
				  "stuck beacon, resetting\n");
			ieee80211_queue_work(sc->hw, &sc->reset_work);
		}
		return;
	}
	if (unlikely(sc->bmisscount != 0)) {
		ATH5K_DBG(sc, ATH5K_DEBUG_BEACON,
			"resume beacon xmit after %u misses\n",
			sc->bmisscount);
		sc->bmisscount = 0;
	}

	if (sc->opmode == NL80211_IFTYPE_AP && sc->num_ap_vifs > 1) {
		u64 tsf = ath5k_hw_get_tsf64(ah);
		u32 tsftu = TSF_TO_TU(tsf);
		int slot = ((tsftu % sc->bintval) * ATH_BCBUF) / sc->bintval;
		vif = sc->bslot[(slot + 1) % ATH_BCBUF];
		ATH5K_DBG(sc, ATH5K_DEBUG_BEACON,
			"tsf %llx tsftu %x intval %u slot %u vif %p\n",
			(unsigned long long)tsf, tsftu, sc->bintval, slot, vif);
	} else /* only one interface */
		vif = sc->bslot[0];

	if (!vif)
		return;

	avf = (void *)vif->drv_priv;
	bf = avf->bbuf;
	if (unlikely(bf->skb == NULL || sc->opmode == NL80211_IFTYPE_STATION ||
			sc->opmode == NL80211_IFTYPE_MONITOR)) {
		ATH5K_WARN(sc, "bf=%p bf_skb=%p\n", bf, bf ? bf->skb : NULL);
		return;
	}

	/*
	 * Stop any current dma and put the new frame on the queue.
	 * This should never fail since we check above that no frames
	 * are still pending on the queue.
	 */
	if (unlikely(ath5k_hw_stop_tx_dma(ah, sc->bhalq))) {
		ATH5K_WARN(sc, "beacon queue %u didn't start/stop ?\n", sc->bhalq);
		/* NB: hw still stops DMA, so proceed */
	}

	/* refresh the beacon for AP mode */
	if (sc->opmode == NL80211_IFTYPE_AP)
		ath5k_beacon_update(sc->hw, vif);

	ath5k_hw_set_txdp(ah, sc->bhalq, bf->daddr);
	ath5k_hw_start_tx_dma(ah, sc->bhalq);
	ATH5K_DBG(sc, ATH5K_DEBUG_BEACON, "TXDP[%u] = %llx (%p)\n",
		sc->bhalq, (unsigned long long)bf->daddr, bf->desc);

	skb = ieee80211_get_buffered_bc(sc->hw, vif);
	while (skb) {
		ath5k_tx_queue(sc->hw, skb, sc->cabq);
		skb = ieee80211_get_buffered_bc(sc->hw, vif);
	}

	sc->bsent++;
}

/**
 * ath5k_beacon_update_timers - update beacon timers
 *
 * @sc: struct ath5k_softc pointer we are operating on
 * @bc_tsf: the timestamp of the beacon. 0 to reset the TSF. -1 to perform a
 *          beacon timer update based on the current HW TSF.
 *
 * Calculate the next target beacon transmit time (TBTT) based on the timestamp
 * of a received beacon or the current local hardware TSF and write it to the
 * beacon timer registers.
 *
 * This is called in a variety of situations, e.g. when a beacon is received,
 * when a TSF update has been detected, but also when an new IBSS is created or
 * when we otherwise know we have to update the timers, but we keep it in this
 * function to have it all together in one place.
 */
static void
ath5k_beacon_update_timers(struct ath5k_softc *sc, u64 bc_tsf)
{
	struct ath5k_hw *ah = sc->ah;
	u32 nexttbtt, intval, hw_tu, bc_tu;
	u64 hw_tsf;

	intval = sc->bintval & AR5K_BEACON_PERIOD;
	if (sc->opmode == NL80211_IFTYPE_AP && sc->num_ap_vifs > 1) {
		intval /= ATH_BCBUF;	/* staggered multi-bss beacons */
		if (intval < 15)
			ATH5K_WARN(sc, "intval %u is too low, min 15\n",
				   intval);
	}
	if (WARN_ON(!intval))
		return;

	/* beacon TSF converted to TU */
	bc_tu = TSF_TO_TU(bc_tsf);

	/* current TSF converted to TU */
	hw_tsf = ath5k_hw_get_tsf64(ah);
	hw_tu = TSF_TO_TU(hw_tsf);

#define FUDGE AR5K_TUNE_SW_BEACON_RESP + 3
	/* We use FUDGE to make sure the next TBTT is ahead of the current TU.
	 * Since we later substract AR5K_TUNE_SW_BEACON_RESP (10) in the timer
	 * configuration we need to make sure it is bigger than that. */

	if (bc_tsf == -1) {
		/*
		 * no beacons received, called internally.
		 * just need to refresh timers based on HW TSF.
		 */
		nexttbtt = roundup(hw_tu + FUDGE, intval);
	} else if (bc_tsf == 0) {
		/*
		 * no beacon received, probably called by ath5k_reset_tsf().
		 * reset TSF to start with 0.
		 */
		nexttbtt = intval;
		intval |= AR5K_BEACON_RESET_TSF;
	} else if (bc_tsf > hw_tsf) {
		/*
		 * beacon received, SW merge happend but HW TSF not yet updated.
		 * not possible to reconfigure timers yet, but next time we
		 * receive a beacon with the same BSSID, the hardware will
		 * automatically update the TSF and then we need to reconfigure
		 * the timers.
		 */
		ATH5K_DBG_UNLIMIT(sc, ATH5K_DEBUG_BEACON,
			"need to wait for HW TSF sync\n");
		return;
	} else {
		/*
		 * most important case for beacon synchronization between STA.
		 *
		 * beacon received and HW TSF has been already updated by HW.
		 * update next TBTT based on the TSF of the beacon, but make
		 * sure it is ahead of our local TSF timer.
		 */
		nexttbtt = bc_tu + roundup(hw_tu + FUDGE - bc_tu, intval);
	}
#undef FUDGE

	sc->nexttbtt = nexttbtt;

	intval |= AR5K_BEACON_ENA;
	ath5k_hw_init_beacon(ah, nexttbtt, intval);

	/*
	 * debugging output last in order to preserve the time critical aspect
	 * of this function
	 */
	if (bc_tsf == -1)
		ATH5K_DBG_UNLIMIT(sc, ATH5K_DEBUG_BEACON,
			"reconfigured timers based on HW TSF\n");
	else if (bc_tsf == 0)
		ATH5K_DBG_UNLIMIT(sc, ATH5K_DEBUG_BEACON,
			"reset HW TSF and timers\n");
	else
		ATH5K_DBG_UNLIMIT(sc, ATH5K_DEBUG_BEACON,
			"updated timers based on beacon TSF\n");

	ATH5K_DBG_UNLIMIT(sc, ATH5K_DEBUG_BEACON,
			  "bc_tsf %llx hw_tsf %llx bc_tu %u hw_tu %u nexttbtt %u\n",
			  (unsigned long long) bc_tsf,
			  (unsigned long long) hw_tsf, bc_tu, hw_tu, nexttbtt);
	ATH5K_DBG_UNLIMIT(sc, ATH5K_DEBUG_BEACON, "intval %u %s %s\n",
		intval & AR5K_BEACON_PERIOD,
		intval & AR5K_BEACON_ENA ? "AR5K_BEACON_ENA" : "",
		intval & AR5K_BEACON_RESET_TSF ? "AR5K_BEACON_RESET_TSF" : "");
}

/**
 * ath5k_beacon_config - Configure the beacon queues and interrupts
 *
 * @sc: struct ath5k_softc pointer we are operating on
 *
 * In IBSS mode we use a self-linked tx descriptor if possible. We enable SWBA
 * interrupts to detect TSF updates only.
 */
static void
ath5k_beacon_config(struct ath5k_softc *sc)
{
	struct ath5k_hw *ah = sc->ah;
	unsigned long flags;

	spin_lock_irqsave(&sc->block, flags);
	sc->bmisscount = 0;
	sc->imask &= ~(AR5K_INT_BMISS | AR5K_INT_SWBA);

	if (sc->enable_beacon) {
		/*
		 * In IBSS mode we use a self-linked tx descriptor and let the
		 * hardware send the beacons automatically. We have to load it
		 * only once here.
		 * We use the SWBA interrupt only to keep track of the beacon
		 * timers in order to detect automatic TSF updates.
		 */
		ath5k_beaconq_config(sc);

		sc->imask |= AR5K_INT_SWBA;

		if (sc->opmode == NL80211_IFTYPE_ADHOC) {
			if (ath5k_hw_hasveol(ah))
				ath5k_beacon_send(sc);
		} else
			ath5k_beacon_update_timers(sc, -1);
	} else {
		ath5k_hw_stop_tx_dma(sc->ah, sc->bhalq);
	}

	ath5k_hw_set_imr(ah, sc->imask);
	mmiowb();
	spin_unlock_irqrestore(&sc->block, flags);
}

static void ath5k_tasklet_beacon(unsigned long data)
{
	struct ath5k_softc *sc = (struct ath5k_softc *) data;

	/*
	 * Software beacon alert--time to send a beacon.
	 *
	 * In IBSS mode we use this interrupt just to
	 * keep track of the next TBTT (target beacon
	 * transmission time) in order to detect wether
	 * automatic TSF updates happened.
	 */
	if (sc->opmode == NL80211_IFTYPE_ADHOC) {
		/* XXX: only if VEOL suppported */
		u64 tsf = ath5k_hw_get_tsf64(sc->ah);
		sc->nexttbtt += sc->bintval;
		ATH5K_DBG(sc, ATH5K_DEBUG_BEACON,
				"SWBA nexttbtt: %x hw_tu: %x "
				"TSF: %llx\n",
				sc->nexttbtt,
				TSF_TO_TU(tsf),
				(unsigned long long) tsf);
	} else {
		spin_lock(&sc->block);
		ath5k_beacon_send(sc);
		spin_unlock(&sc->block);
	}
}


/********************\
* Interrupt handling *
\********************/

static void
ath5k_intr_calibration_poll(struct ath5k_hw *ah)
{
	if (time_is_before_eq_jiffies(ah->ah_cal_next_ani) &&
	    !(ah->ah_cal_mask & AR5K_CALIBRATION_FULL)) {
		/* run ANI only when full calibration is not active */
		ah->ah_cal_next_ani = jiffies +
			msecs_to_jiffies(ATH5K_TUNE_CALIBRATION_INTERVAL_ANI);
		tasklet_schedule(&ah->ah_sc->ani_tasklet);

	} else if (time_is_before_eq_jiffies(ah->ah_cal_next_full)) {
		ah->ah_cal_next_full = jiffies +
			msecs_to_jiffies(ATH5K_TUNE_CALIBRATION_INTERVAL_FULL);
		tasklet_schedule(&ah->ah_sc->calib);
	}
	/* we could use SWI to generate enough interrupts to meet our
	 * calibration interval requirements, if necessary:
	 * AR5K_REG_ENABLE_BITS(ah, AR5K_CR, AR5K_CR_SWI); */
}

static irqreturn_t
ath5k_intr(int irq, void *dev_id)
{
	struct ath5k_softc *sc = dev_id;
	struct ath5k_hw *ah = sc->ah;
	enum ath5k_int status;
	unsigned int counter = 1000;

	if (unlikely(test_bit(ATH_STAT_INVALID, sc->status) ||
				!ath5k_hw_is_intr_pending(ah)))
		return IRQ_NONE;

	do {
		ath5k_hw_get_isr(ah, &status);		/* NB: clears IRQ too */
		ATH5K_DBG(sc, ATH5K_DEBUG_INTR, "status 0x%x/0x%x\n",
				status, sc->imask);
		if (unlikely(status & AR5K_INT_FATAL)) {
			/*
			 * Fatal errors are unrecoverable.
			 * Typically these are caused by DMA errors.
			 */
			ATH5K_DBG(sc, ATH5K_DEBUG_RESET,
				  "fatal int, resetting\n");
			ieee80211_queue_work(sc->hw, &sc->reset_work);
		} else if (unlikely(status & AR5K_INT_RXORN)) {
			/*
			 * Receive buffers are full. Either the bus is busy or
			 * the CPU is not fast enough to process all received
			 * frames.
			 * Older chipsets need a reset to come out of this
			 * condition, but we treat it as RX for newer chips.
			 * We don't know exactly which versions need a reset -
			 * this guess is copied from the HAL.
			 */
			sc->stats.rxorn_intr++;
			if (ah->ah_mac_srev < AR5K_SREV_AR5212) {
				ATH5K_DBG(sc, ATH5K_DEBUG_RESET,
					  "rx overrun, resetting\n");
				ieee80211_queue_work(sc->hw, &sc->reset_work);
			}
			else
				tasklet_schedule(&sc->rxtq);
		} else {
			if (status & AR5K_INT_SWBA) {
				tasklet_hi_schedule(&sc->beacontq);
			}
			if (status & AR5K_INT_RXEOL) {
				/*
				* NB: the hardware should re-read the link when
				*     RXE bit is written, but it doesn't work at
				*     least on older hardware revs.
				*/
				sc->stats.rxeol_intr++;
			}
			if (status & AR5K_INT_TXURN) {
				/* bump tx trigger level */
				ath5k_hw_update_tx_triglevel(ah, true);
			}
			if (status & (AR5K_INT_RXOK | AR5K_INT_RXERR))
				tasklet_schedule(&sc->rxtq);
			if (status & (AR5K_INT_TXOK | AR5K_INT_TXDESC
					| AR5K_INT_TXERR | AR5K_INT_TXEOL))
				tasklet_schedule(&sc->txtq);
			if (status & AR5K_INT_BMISS) {
				/* TODO */
			}
			if (status & AR5K_INT_MIB) {
				sc->stats.mib_intr++;
				ath5k_hw_update_mib_counters(ah);
				ath5k_ani_mib_intr(ah);
			}
			if (status & AR5K_INT_GPIO)
				tasklet_schedule(&sc->rf_kill.toggleq);

		}
	} while (ath5k_hw_is_intr_pending(ah) && --counter > 0);

	if (unlikely(!counter))
		ATH5K_WARN(sc, "too many interrupts, giving up for now\n");

	ath5k_intr_calibration_poll(ah);

	return IRQ_HANDLED;
}

/*
 * Periodically recalibrate the PHY to account
 * for temperature/environment changes.
 */
static void
ath5k_tasklet_calibrate(unsigned long data)
{
	struct ath5k_softc *sc = (void *)data;
	struct ath5k_hw *ah = sc->ah;

	/* Only full calibration for now */
	ah->ah_cal_mask |= AR5K_CALIBRATION_FULL;

	ATH5K_DBG(sc, ATH5K_DEBUG_CALIBRATE, "channel %u/%x\n",
		ieee80211_frequency_to_channel(sc->curchan->center_freq),
		sc->curchan->hw_value);

	if (ath5k_hw_gainf_calibrate(ah) == AR5K_RFGAIN_NEED_CHANGE) {
		/*
		 * Rfgain is out of bounds, reset the chip
		 * to load new gain values.
		 */
		ATH5K_DBG(sc, ATH5K_DEBUG_RESET, "calibration, resetting\n");
		ieee80211_queue_work(sc->hw, &sc->reset_work);
	}
	if (ath5k_hw_phy_calibrate(ah, sc->curchan))
		ATH5K_ERR(sc, "calibration of channel %u failed\n",
			ieee80211_frequency_to_channel(
				sc->curchan->center_freq));

	/* Noise floor calibration interrupts rx/tx path while I/Q calibration
	 * doesn't.
	 * TODO: We should stop TX here, so that it doesn't interfere.
	 * Note that stopping the queues is not enough to stop TX! */
	if (time_is_before_eq_jiffies(ah->ah_cal_next_nf)) {
		ah->ah_cal_next_nf = jiffies +
			msecs_to_jiffies(ATH5K_TUNE_CALIBRATION_INTERVAL_NF);
		ath5k_hw_update_noise_floor(ah);
	}

	ah->ah_cal_mask &= ~AR5K_CALIBRATION_FULL;
}


static void
ath5k_tasklet_ani(unsigned long data)
{
	struct ath5k_softc *sc = (void *)data;
	struct ath5k_hw *ah = sc->ah;

	ah->ah_cal_mask |= AR5K_CALIBRATION_ANI;
	ath5k_ani_calibration(ah);
	ah->ah_cal_mask &= ~AR5K_CALIBRATION_ANI;
}


static void
ath5k_tx_complete_poll_work(struct work_struct *work)
{
	struct ath5k_softc *sc = container_of(work, struct ath5k_softc,
			tx_complete_work.work);
	struct ath5k_txq *txq;
	int i;
	bool needreset = false;

	for (i = 0; i < ARRAY_SIZE(sc->txqs); i++) {
		if (sc->txqs[i].setup) {
			txq = &sc->txqs[i];
			spin_lock_bh(&txq->lock);
			if (txq->txq_len > 1) {
				if (txq->txq_poll_mark) {
					ATH5K_DBG(sc, ATH5K_DEBUG_XMIT,
						  "TX queue stuck %d\n",
						  txq->qnum);
					needreset = true;
					txq->txq_stuck++;
					spin_unlock_bh(&txq->lock);
					break;
				} else {
					txq->txq_poll_mark = true;
				}
			}
			spin_unlock_bh(&txq->lock);
		}
	}

	if (needreset) {
		ATH5K_DBG(sc, ATH5K_DEBUG_RESET,
			  "TX queues stuck, resetting\n");
		ath5k_reset(sc, sc->curchan);
	}

	ieee80211_queue_delayed_work(sc->hw, &sc->tx_complete_work,
		msecs_to_jiffies(ATH5K_TX_COMPLETE_POLL_INT));
}


/*************************\
* Initialization routines *
\*************************/

static int
ath5k_stop_locked(struct ath5k_softc *sc)
{
	struct ath5k_hw *ah = sc->ah;

	ATH5K_DBG(sc, ATH5K_DEBUG_RESET, "invalid %u\n",
			test_bit(ATH_STAT_INVALID, sc->status));

	/*
	 * Shutdown the hardware and driver:
	 *    stop output from above
	 *    disable interrupts
	 *    turn off timers
	 *    turn off the radio
	 *    clear transmit machinery
	 *    clear receive machinery
	 *    drain and release tx queues
	 *    reclaim beacon resources
	 *    power down hardware
	 *
	 * Note that some of this work is not possible if the
	 * hardware is gone (invalid).
	 */
	ieee80211_stop_queues(sc->hw);

	if (!test_bit(ATH_STAT_INVALID, sc->status)) {
		ath5k_led_off(sc);
		ath5k_hw_set_imr(ah, 0);
		synchronize_irq(sc->pdev->irq);
	}
	ath5k_txq_cleanup(sc);
	if (!test_bit(ATH_STAT_INVALID, sc->status)) {
		ath5k_rx_stop(sc);
		ath5k_hw_phy_disable(ah);
	}

	return 0;
}

static int
ath5k_init(struct ath5k_softc *sc)
{
	struct ath5k_hw *ah = sc->ah;
	struct ath_common *common = ath5k_hw_common(ah);
	int ret, i;

	mutex_lock(&sc->lock);

	ATH5K_DBG(sc, ATH5K_DEBUG_RESET, "mode %d\n", sc->opmode);

	/*
	 * Stop anything previously setup.  This is safe
	 * no matter this is the first time through or not.
	 */
	ath5k_stop_locked(sc);

	/*
	 * The basic interface to setting the hardware in a good
	 * state is ``reset''.  On return the hardware is known to
	 * be powered up and with interrupts disabled.  This must
	 * be followed by initialization of the appropriate bits
	 * and then setup of the interrupt mask.
	 */
	sc->curchan = sc->hw->conf.channel;
	sc->curband = &sc->sbands[sc->curchan->band];
	sc->imask = AR5K_INT_RXOK | AR5K_INT_RXERR | AR5K_INT_RXEOL |
		AR5K_INT_RXORN | AR5K_INT_TXDESC | AR5K_INT_TXEOL |
		AR5K_INT_FATAL | AR5K_INT_GLOBAL | AR5K_INT_MIB;

	ret = ath5k_reset(sc, NULL);
	if (ret)
		goto done;

	ath5k_rfkill_hw_start(ah);

	/*
	 * Reset the key cache since some parts do not reset the
	 * contents on initial power up or resume from suspend.
	 */
	for (i = 0; i < common->keymax; i++)
		ath_hw_keyreset(common, (u16) i);

	ath5k_hw_set_ack_bitrate_high(ah, true);

	for (i = 0; i < ARRAY_SIZE(sc->bslot); i++)
		sc->bslot[i] = NULL;

	ret = 0;
done:
	mmiowb();
	mutex_unlock(&sc->lock);

	ieee80211_queue_delayed_work(sc->hw, &sc->tx_complete_work,
			msecs_to_jiffies(ATH5K_TX_COMPLETE_POLL_INT));

	return ret;
}

static void stop_tasklets(struct ath5k_softc *sc)
{
	tasklet_kill(&sc->rxtq);
	tasklet_kill(&sc->txtq);
	tasklet_kill(&sc->calib);
	tasklet_kill(&sc->beacontq);
	tasklet_kill(&sc->ani_tasklet);
}

/*
 * Stop the device, grabbing the top-level lock to protect
 * against concurrent entry through ath5k_init (which can happen
 * if another thread does a system call and the thread doing the
 * stop is preempted).
 */
static int
ath5k_stop_hw(struct ath5k_softc *sc)
{
	int ret;

	mutex_lock(&sc->lock);
	ret = ath5k_stop_locked(sc);
	if (ret == 0 && !test_bit(ATH_STAT_INVALID, sc->status)) {
		/*
		 * Don't set the card in full sleep mode!
		 *
		 * a) When the device is in this state it must be carefully
		 * woken up or references to registers in the PCI clock
		 * domain may freeze the bus (and system).  This varies
		 * by chip and is mostly an issue with newer parts
		 * (madwifi sources mentioned srev >= 0x78) that go to
		 * sleep more quickly.
		 *
		 * b) On older chips full sleep results a weird behaviour
		 * during wakeup. I tested various cards with srev < 0x78
		 * and they don't wake up after module reload, a second
		 * module reload is needed to bring the card up again.
		 *
		 * Until we figure out what's going on don't enable
		 * full chip reset on any chip (this is what Legacy HAL
		 * and Sam's HAL do anyway). Instead Perform a full reset
		 * on the device (same as initial state after attach) and
		 * leave it idle (keep MAC/BB on warm reset) */
		ret = ath5k_hw_on_hold(sc->ah);

		ATH5K_DBG(sc, ATH5K_DEBUG_RESET,
				"putting device to sleep\n");
	}

	mmiowb();
	mutex_unlock(&sc->lock);

	stop_tasklets(sc);

	cancel_delayed_work_sync(&sc->tx_complete_work);

	ath5k_rfkill_hw_stop(sc->ah);

	return ret;
}

/*
 * Reset the hardware.  If chan is not NULL, then also pause rx/tx
 * and change to the given channel.
 *
 * This should be called with sc->lock.
 */
static int
ath5k_reset(struct ath5k_softc *sc, struct ieee80211_channel *chan)
{
	struct ath5k_hw *ah = sc->ah;
	int ret;

	ATH5K_DBG(sc, ATH5K_DEBUG_RESET, "resetting\n");

	ath5k_hw_set_imr(ah, 0);
	synchronize_irq(sc->pdev->irq);
	stop_tasklets(sc);

	if (chan) {
		ath5k_txq_cleanup(sc);
		ath5k_rx_stop(sc);

		sc->curchan = chan;
		sc->curband = &sc->sbands[chan->band];
	}
	ret = ath5k_hw_reset(ah, sc->opmode, sc->curchan, chan != NULL);
	if (ret) {
		ATH5K_ERR(sc, "can't reset hardware (%d)\n", ret);
		goto err;
	}

	ret = ath5k_rx_start(sc);
	if (ret) {
		ATH5K_ERR(sc, "can't start recv logic\n");
		goto err;
	}

	ath5k_ani_init(ah, ah->ah_sc->ani_state.ani_mode);

	ah->ah_cal_next_full = jiffies;
	ah->ah_cal_next_ani = jiffies;
	ah->ah_cal_next_nf = jiffies;
	ewma_init(&ah->ah_beacon_rssi_avg, 1000, 8);

	/*
	 * Change channels and update the h/w rate map if we're switching;
	 * e.g. 11a to 11b/g.
	 *
	 * We may be doing a reset in response to an ioctl that changes the
	 * channel so update any state that might change as a result.
	 *
	 * XXX needed?
	 */
/*	ath5k_chan_change(sc, c); */

	ath5k_beacon_config(sc);
	/* intrs are enabled by ath5k_beacon_config */

	ieee80211_wake_queues(sc->hw);

	return 0;
err:
	return ret;
}

static void ath5k_reset_work(struct work_struct *work)
{
	struct ath5k_softc *sc = container_of(work, struct ath5k_softc,
		reset_work);

	mutex_lock(&sc->lock);
	ath5k_reset(sc, sc->curchan);
	mutex_unlock(&sc->lock);
}

static int
ath5k_attach(struct pci_dev *pdev, struct ieee80211_hw *hw)
{
	struct ath5k_softc *sc = hw->priv;
	struct ath5k_hw *ah = sc->ah;
	struct ath_regulatory *regulatory = ath5k_hw_regulatory(ah);
	struct ath5k_txq *txq;
	u8 mac[ETH_ALEN] = {};
	int ret;

	ATH5K_DBG(sc, ATH5K_DEBUG_ANY, "devid 0x%x\n", pdev->device);

	/*
	 * Check if the MAC has multi-rate retry support.
	 * We do this by trying to setup a fake extended
	 * descriptor.  MACs that don't have support will
	 * return false w/o doing anything.  MACs that do
	 * support it will return true w/o doing anything.
	 */
	ret = ath5k_hw_setup_mrr_tx_desc(ah, NULL, 0, 0, 0, 0, 0, 0);

	if (ret < 0)
		goto err;
	if (ret > 0)
		__set_bit(ATH_STAT_MRRETRY, sc->status);

	/*
	 * Collect the channel list.  The 802.11 layer
	 * is resposible for filtering this list based
	 * on settings like the phy mode and regulatory
	 * domain restrictions.
	 */
	ret = ath5k_setup_bands(hw);
	if (ret) {
		ATH5K_ERR(sc, "can't get channels\n");
		goto err;
	}

	/* NB: setup here so ath5k_rate_update is happy */
	if (test_bit(AR5K_MODE_11A, ah->ah_modes))
		ath5k_setcurmode(sc, AR5K_MODE_11A);
	else
		ath5k_setcurmode(sc, AR5K_MODE_11B);

	/*
	 * Allocate tx+rx descriptors and populate the lists.
	 */
	ret = ath5k_desc_alloc(sc, pdev);
	if (ret) {
		ATH5K_ERR(sc, "can't allocate descriptors\n");
		goto err;
	}

	/*
	 * Allocate hardware transmit queues: one queue for
	 * beacon frames and one data queue for each QoS
	 * priority.  Note that hw functions handle resetting
	 * these queues at the needed time.
	 */
	ret = ath5k_beaconq_setup(ah);
	if (ret < 0) {
		ATH5K_ERR(sc, "can't setup a beacon xmit queue\n");
		goto err_desc;
	}
	sc->bhalq = ret;
	sc->cabq = ath5k_txq_setup(sc, AR5K_TX_QUEUE_CAB, 0);
	if (IS_ERR(sc->cabq)) {
		ATH5K_ERR(sc, "can't setup cab queue\n");
		ret = PTR_ERR(sc->cabq);
		goto err_bhal;
	}

	/* This order matches mac80211's queue priority, so we can
	 * directly use the mac80211 queue number without any mapping */
	txq = ath5k_txq_setup(sc, AR5K_TX_QUEUE_DATA, AR5K_WME_AC_VO);
	if (IS_ERR(txq)) {
		ATH5K_ERR(sc, "can't setup xmit queue\n");
		ret = PTR_ERR(txq);
		goto err_queues;
	}
	txq = ath5k_txq_setup(sc, AR5K_TX_QUEUE_DATA, AR5K_WME_AC_VI);
	if (IS_ERR(txq)) {
		ATH5K_ERR(sc, "can't setup xmit queue\n");
		ret = PTR_ERR(txq);
		goto err_queues;
	}
	txq = ath5k_txq_setup(sc, AR5K_TX_QUEUE_DATA, AR5K_WME_AC_BE);
	if (IS_ERR(txq)) {
		ATH5K_ERR(sc, "can't setup xmit queue\n");
		ret = PTR_ERR(txq);
		goto err_queues;
	}
	txq = ath5k_txq_setup(sc, AR5K_TX_QUEUE_DATA, AR5K_WME_AC_BK);
	if (IS_ERR(txq)) {
		ATH5K_ERR(sc, "can't setup xmit queue\n");
		ret = PTR_ERR(txq);
		goto err_queues;
	}
	hw->queues = 4;

	tasklet_init(&sc->rxtq, ath5k_tasklet_rx, (unsigned long)sc);
	tasklet_init(&sc->txtq, ath5k_tasklet_tx, (unsigned long)sc);
	tasklet_init(&sc->calib, ath5k_tasklet_calibrate, (unsigned long)sc);
	tasklet_init(&sc->beacontq, ath5k_tasklet_beacon, (unsigned long)sc);
	tasklet_init(&sc->ani_tasklet, ath5k_tasklet_ani, (unsigned long)sc);

	INIT_WORK(&sc->reset_work, ath5k_reset_work);
	INIT_DELAYED_WORK(&sc->tx_complete_work, ath5k_tx_complete_poll_work);

	ret = ath5k_eeprom_read_mac(ah, mac);
	if (ret) {
		ATH5K_ERR(sc, "unable to read address from EEPROM: 0x%04x\n",
			sc->pdev->device);
		goto err_queues;
	}

	SET_IEEE80211_PERM_ADDR(hw, mac);
	memcpy(&sc->lladdr, mac, ETH_ALEN);
	/* All MAC address bits matter for ACKs */
	ath5k_update_bssid_mask_and_opmode(sc, NULL);

	regulatory->current_rd = ah->ah_capabilities.cap_eeprom.ee_regdomain;
	ret = ath_regd_init(regulatory, hw->wiphy, ath5k_reg_notifier);
	if (ret) {
		ATH5K_ERR(sc, "can't initialize regulatory system\n");
		goto err_queues;
	}

	ret = ieee80211_register_hw(hw);
	if (ret) {
		ATH5K_ERR(sc, "can't register ieee80211 hw\n");
		goto err_queues;
	}

	if (!ath_is_world_regd(regulatory))
		regulatory_hint(hw->wiphy, regulatory->alpha2);

	ath5k_init_leds(sc);

	ath5k_sysfs_register(sc);

	return 0;
err_queues:
	ath5k_txq_release(sc);
err_bhal:
	ath5k_hw_release_tx_queue(ah, sc->bhalq);
err_desc:
	ath5k_desc_free(sc, pdev);
err:
	return ret;
}

static void
ath5k_detach(struct pci_dev *pdev, struct ieee80211_hw *hw)
{
	struct ath5k_softc *sc = hw->priv;

	/*
	 * NB: the order of these is important:
	 * o call the 802.11 layer before detaching ath5k_hw to
	 *   ensure callbacks into the driver to delete global
	 *   key cache entries can be handled
	 * o reclaim the tx queue data structures after calling
	 *   the 802.11 layer as we'll get called back to reclaim
	 *   node state and potentially want to use them
	 * o to cleanup the tx queues the hal is called, so detach
	 *   it last
	 * XXX: ??? detach ath5k_hw ???
	 * Other than that, it's straightforward...
	 */
	ieee80211_unregister_hw(hw);
	ath5k_desc_free(sc, pdev);
	ath5k_txq_release(sc);
	ath5k_hw_release_tx_queue(sc->ah, sc->bhalq);
	ath5k_unregister_leds(sc);

	ath5k_sysfs_unregister(sc);
	/*
	 * NB: can't reclaim these until after ieee80211_ifdetach
	 * returns because we'll get called back to reclaim node
	 * state and potentially want to use them.
	 */
}

/********************\
* Mac80211 functions *
\********************/

static int
ath5k_tx(struct ieee80211_hw *hw, struct sk_buff *skb)
{
	struct ath5k_softc *sc = hw->priv;
	u16 qnum = skb_get_queue_mapping(skb);

	if (WARN_ON(qnum >= sc->ah->ah_capabilities.cap_queues.q_tx_num)) {
		dev_kfree_skb_any(skb);
		return 0;
	}

	return ath5k_tx_queue(hw, skb, &sc->txqs[qnum]);
}

static int ath5k_start(struct ieee80211_hw *hw)
{
	return ath5k_init(hw->priv);
}

static void ath5k_stop(struct ieee80211_hw *hw)
{
	ath5k_stop_hw(hw->priv);
}

static int ath5k_add_interface(struct ieee80211_hw *hw,
		struct ieee80211_vif *vif)
{
	struct ath5k_softc *sc = hw->priv;
	int ret;
	struct ath5k_vif *avf = (void *)vif->drv_priv;

	mutex_lock(&sc->lock);

	if ((vif->type == NL80211_IFTYPE_AP ||
	     vif->type == NL80211_IFTYPE_ADHOC)
	    && (sc->num_ap_vifs + sc->num_adhoc_vifs) >= ATH_BCBUF) {
		ret = -ELNRNG;
		goto end;
	}

	/* Don't allow other interfaces if one ad-hoc is configured.
	 * TODO: Fix the problems with ad-hoc and multiple other interfaces.
	 * We would need to operate the HW in ad-hoc mode to allow TSF updates
	 * for the IBSS, but this breaks with additional AP or STA interfaces
	 * at the moment. */
	if (sc->num_adhoc_vifs ||
	    (sc->nvifs && vif->type == NL80211_IFTYPE_ADHOC)) {
		ATH5K_ERR(sc, "Only one single ad-hoc interface is allowed.\n");
		ret = -ELNRNG;
		goto end;
	}

	switch (vif->type) {
	case NL80211_IFTYPE_AP:
	case NL80211_IFTYPE_STATION:
	case NL80211_IFTYPE_ADHOC:
	case NL80211_IFTYPE_MESH_POINT:
		avf->opmode = vif->type;
		break;
	default:
		ret = -EOPNOTSUPP;
		goto end;
	}

	sc->nvifs++;
	ATH5K_DBG(sc, ATH5K_DEBUG_MODE, "add interface mode %d\n", avf->opmode);

	/* Assign the vap/adhoc to a beacon xmit slot. */
	if ((avf->opmode == NL80211_IFTYPE_AP) ||
	    (avf->opmode == NL80211_IFTYPE_ADHOC)) {
		int slot;

		WARN_ON(list_empty(&sc->bcbuf));
		avf->bbuf = list_first_entry(&sc->bcbuf, struct ath5k_buf,
					     list);
		list_del(&avf->bbuf->list);

		avf->bslot = 0;
		for (slot = 0; slot < ATH_BCBUF; slot++) {
			if (!sc->bslot[slot]) {
				avf->bslot = slot;
				break;
			}
		}
		BUG_ON(sc->bslot[avf->bslot] != NULL);
		sc->bslot[avf->bslot] = vif;
		if (avf->opmode == NL80211_IFTYPE_AP)
			sc->num_ap_vifs++;
		else
			sc->num_adhoc_vifs++;
	}

	/* Any MAC address is fine, all others are included through the
	 * filter.
	 */
	memcpy(&sc->lladdr, vif->addr, ETH_ALEN);
	ath5k_hw_set_lladdr(sc->ah, vif->addr);

	memcpy(&avf->lladdr, vif->addr, ETH_ALEN);

	ath5k_mode_setup(sc, vif);

	ret = 0;
end:
	mutex_unlock(&sc->lock);
	return ret;
}

static void
ath5k_remove_interface(struct ieee80211_hw *hw,
			struct ieee80211_vif *vif)
{
	struct ath5k_softc *sc = hw->priv;
	struct ath5k_vif *avf = (void *)vif->drv_priv;
	unsigned int i;

	mutex_lock(&sc->lock);
	sc->nvifs--;

	if (avf->bbuf) {
		ath5k_txbuf_free_skb(sc, avf->bbuf);
		list_add_tail(&avf->bbuf->list, &sc->bcbuf);
		for (i = 0; i < ATH_BCBUF; i++) {
			if (sc->bslot[i] == vif) {
				sc->bslot[i] = NULL;
				break;
			}
		}
		avf->bbuf = NULL;
	}
	if (avf->opmode == NL80211_IFTYPE_AP)
		sc->num_ap_vifs--;
	else if (avf->opmode == NL80211_IFTYPE_ADHOC)
		sc->num_adhoc_vifs--;

	ath5k_update_bssid_mask_and_opmode(sc, NULL);
	mutex_unlock(&sc->lock);
}

/*
 * TODO: Phy disable/diversity etc
 */
static int
ath5k_config(struct ieee80211_hw *hw, u32 changed)
{
	struct ath5k_softc *sc = hw->priv;
	struct ath5k_hw *ah = sc->ah;
	struct ieee80211_conf *conf = &hw->conf;
	int ret = 0;

	mutex_lock(&sc->lock);

	if (changed & IEEE80211_CONF_CHANGE_CHANNEL) {
		ret = ath5k_chan_set(sc, conf->channel);
		if (ret < 0)
			goto unlock;
	}

	if ((changed & IEEE80211_CONF_CHANGE_POWER) &&
	(sc->power_level != conf->power_level)) {
		sc->power_level = conf->power_level;

		/* Half dB steps */
		ath5k_hw_set_txpower_limit(ah, (conf->power_level * 2));
	}

	/* TODO:
	 * 1) Move this on config_interface and handle each case
	 * separately eg. when we have only one STA vif, use
	 * AR5K_ANTMODE_SINGLE_AP
	 *
	 * 2) Allow the user to change antenna mode eg. when only
	 * one antenna is present
	 *
	 * 3) Allow the user to set default/tx antenna when possible
	 *
	 * 4) Default mode should handle 90% of the cases, together
	 * with fixed a/b and single AP modes we should be able to
	 * handle 99%. Sectored modes are extreme cases and i still
	 * haven't found a usage for them. If we decide to support them,
	 * then we must allow the user to set how many tx antennas we
	 * have available
	 */
	ath5k_hw_set_antenna_mode(ah, ah->ah_ant_mode);

unlock:
	mutex_unlock(&sc->lock);
	return ret;
}

static u64 ath5k_prepare_multicast(struct ieee80211_hw *hw,
				   struct netdev_hw_addr_list *mc_list)
{
	u32 mfilt[2], val;
	u8 pos;
	struct netdev_hw_addr *ha;

	mfilt[0] = 0;
	mfilt[1] = 1;

	netdev_hw_addr_list_for_each(ha, mc_list) {
		/* calculate XOR of eight 6-bit values */
		val = get_unaligned_le32(ha->addr + 0);
		pos = (val >> 18) ^ (val >> 12) ^ (val >> 6) ^ val;
		val = get_unaligned_le32(ha->addr + 3);
		pos ^= (val >> 18) ^ (val >> 12) ^ (val >> 6) ^ val;
		pos &= 0x3f;
		mfilt[pos / 32] |= (1 << (pos % 32));
		/* XXX: we might be able to just do this instead,
		* but not sure, needs testing, if we do use this we'd
		* neet to inform below to not reset the mcast */
		/* ath5k_hw_set_mcast_filterindex(ah,
		 *      ha->addr[5]); */
	}

	return ((u64)(mfilt[1]) << 32) | mfilt[0];
}

static bool ath_any_vif_assoc(struct ath5k_softc *sc)
{
	struct ath_vif_iter_data iter_data;
	iter_data.hw_macaddr = NULL;
	iter_data.any_assoc = false;
	iter_data.need_set_hw_addr = false;
	iter_data.found_active = true;

	ieee80211_iterate_active_interfaces_atomic(sc->hw, ath_vif_iter,
						   &iter_data);
	return iter_data.any_assoc;
}

#define SUPPORTED_FIF_FLAGS \
	FIF_PROMISC_IN_BSS |  FIF_ALLMULTI | FIF_FCSFAIL | \
	FIF_PLCPFAIL | FIF_CONTROL | FIF_OTHER_BSS | \
	FIF_BCN_PRBRESP_PROMISC
/*
 * o always accept unicast, broadcast, and multicast traffic
 * o multicast traffic for all BSSIDs will be enabled if mac80211
 *   says it should be
 * o maintain current state of phy ofdm or phy cck error reception.
 *   If the hardware detects any of these type of errors then
 *   ath5k_hw_get_rx_filter() will pass to us the respective
 *   hardware filters to be able to receive these type of frames.
 * o probe request frames are accepted only when operating in
 *   hostap, adhoc, or monitor modes
 * o enable promiscuous mode according to the interface state
 * o accept beacons:
 *   - when operating in adhoc mode so the 802.11 layer creates
 *     node table entries for peers,
 *   - when operating in station mode for collecting rssi data when
 *     the station is otherwise quiet, or
 *   - when scanning
 */
static void ath5k_configure_filter(struct ieee80211_hw *hw,
		unsigned int changed_flags,
		unsigned int *new_flags,
		u64 multicast)
{
	struct ath5k_softc *sc = hw->priv;
	struct ath5k_hw *ah = sc->ah;
	u32 mfilt[2], rfilt;

	mutex_lock(&sc->lock);

	mfilt[0] = multicast;
	mfilt[1] = multicast >> 32;

	/* Only deal with supported flags */
	changed_flags &= SUPPORTED_FIF_FLAGS;
	*new_flags &= SUPPORTED_FIF_FLAGS;

	/* If HW detects any phy or radar errors, leave those filters on.
	 * Also, always enable Unicast, Broadcasts and Multicast
	 * XXX: move unicast, bssid broadcasts and multicast to mac80211 */
	rfilt = (ath5k_hw_get_rx_filter(ah) & (AR5K_RX_FILTER_PHYERR)) |
		(AR5K_RX_FILTER_UCAST | AR5K_RX_FILTER_BCAST |
		AR5K_RX_FILTER_MCAST);

	if (changed_flags & (FIF_PROMISC_IN_BSS | FIF_OTHER_BSS)) {
		if (*new_flags & FIF_PROMISC_IN_BSS) {
			__set_bit(ATH_STAT_PROMISC, sc->status);
		} else {
			__clear_bit(ATH_STAT_PROMISC, sc->status);
		}
	}

	if (test_bit(ATH_STAT_PROMISC, sc->status))
		rfilt |= AR5K_RX_FILTER_PROM;

	/* Note, AR5K_RX_FILTER_MCAST is already enabled */
	if (*new_flags & FIF_ALLMULTI) {
		mfilt[0] =  ~0;
		mfilt[1] =  ~0;
	}

	/* This is the best we can do */
	if (*new_flags & (FIF_FCSFAIL | FIF_PLCPFAIL))
		rfilt |= AR5K_RX_FILTER_PHYERR;

	/* FIF_BCN_PRBRESP_PROMISC really means to enable beacons
	* and probes for any BSSID */
	if ((*new_flags & FIF_BCN_PRBRESP_PROMISC) || (sc->nvifs > 1))
		rfilt |= AR5K_RX_FILTER_BEACON;

	/* FIF_CONTROL doc says that if FIF_PROMISC_IN_BSS is not
	 * set we should only pass on control frames for this
	 * station. This needs testing. I believe right now this
	 * enables *all* control frames, which is OK.. but
	 * but we should see if we can improve on granularity */
	if (*new_flags & FIF_CONTROL)
		rfilt |= AR5K_RX_FILTER_CONTROL;

	/* Additional settings per mode -- this is per ath5k */

	/* XXX move these to mac80211, and add a beacon IFF flag to mac80211 */

	switch (sc->opmode) {
	case NL80211_IFTYPE_MESH_POINT:
		rfilt |= AR5K_RX_FILTER_CONTROL |
			 AR5K_RX_FILTER_BEACON |
			 AR5K_RX_FILTER_PROBEREQ |
			 AR5K_RX_FILTER_PROM;
		break;
	case NL80211_IFTYPE_AP:
	case NL80211_IFTYPE_ADHOC:
		rfilt |= AR5K_RX_FILTER_PROBEREQ |
			 AR5K_RX_FILTER_BEACON;
		break;
	case NL80211_IFTYPE_STATION:
		if (sc->assoc)
			rfilt |= AR5K_RX_FILTER_BEACON;
	default:
		break;
	}

	/* Set filters */
	ath5k_hw_set_rx_filter(ah, rfilt);

	/* Set multicast bits */
	ath5k_hw_set_mcast_filter(ah, mfilt[0], mfilt[1]);
	/* Set the cached hw filter flags, this will later actually
	 * be set in HW */
	sc->filter_flags = rfilt;

	mutex_unlock(&sc->lock);
}

static int
ath5k_set_key(struct ieee80211_hw *hw, enum set_key_cmd cmd,
	      struct ieee80211_vif *vif, struct ieee80211_sta *sta,
	      struct ieee80211_key_conf *key)
{
	struct ath5k_softc *sc = hw->priv;
	struct ath5k_hw *ah = sc->ah;
	struct ath_common *common = ath5k_hw_common(ah);
	int ret = 0;

	if (modparam_nohwcrypt)
		return -EOPNOTSUPP;

	switch (key->cipher) {
	case WLAN_CIPHER_SUITE_WEP40:
	case WLAN_CIPHER_SUITE_WEP104:
	case WLAN_CIPHER_SUITE_TKIP:
		break;
	case WLAN_CIPHER_SUITE_CCMP:
		if (common->crypt_caps & ATH_CRYPT_CAP_CIPHER_AESCCM)
			break;
		return -EOPNOTSUPP;
	default:
		WARN_ON(1);
		return -EINVAL;
	}

	mutex_lock(&sc->lock);

	switch (cmd) {
	case SET_KEY:
		ret = ath_key_config(common, vif, sta, key);
		if (ret >= 0) {
			key->hw_key_idx = ret;
			/* push IV and Michael MIC generation to stack */
			key->flags |= IEEE80211_KEY_FLAG_GENERATE_IV;
			if (key->cipher == WLAN_CIPHER_SUITE_TKIP)
				key->flags |= IEEE80211_KEY_FLAG_GENERATE_MMIC;
			if (key->cipher == WLAN_CIPHER_SUITE_CCMP)
				key->flags |= IEEE80211_KEY_FLAG_SW_MGMT;
			ret = 0;
		}
		break;
	case DISABLE_KEY:
		ath_key_delete(common, key);
		break;
	default:
		ret = -EINVAL;
	}

	mmiowb();
	mutex_unlock(&sc->lock);
	return ret;
}

static int
ath5k_get_stats(struct ieee80211_hw *hw,
		struct ieee80211_low_level_stats *stats)
{
	struct ath5k_softc *sc = hw->priv;

	/* Force update */
	ath5k_hw_update_mib_counters(sc->ah);

	stats->dot11ACKFailureCount = sc->stats.ack_fail;
	stats->dot11RTSFailureCount = sc->stats.rts_fail;
	stats->dot11RTSSuccessCount = sc->stats.rts_ok;
	stats->dot11FCSErrorCount = sc->stats.fcs_error;

	return 0;
}

static int ath5k_get_survey(struct ieee80211_hw *hw, int idx,
		struct survey_info *survey)
{
	struct ath5k_softc *sc = hw->priv;
	struct ieee80211_conf *conf = &hw->conf;
	struct ath_common *common = ath5k_hw_common(sc->ah);
	struct ath_cycle_counters *cc = &common->cc_survey;
	unsigned int div = common->clockrate * 1000;

	if (idx != 0)
		return -ENOENT;

	survey->channel = conf->channel;
	survey->filled = SURVEY_INFO_NOISE_DBM;
	survey->noise = sc->ah->ah_noise_floor;

	spin_lock_bh(&common->cc_lock);
	ath_hw_cycle_counters_update(common);
	if (cc->cycles > 0) {
		survey->filled |= SURVEY_INFO_CHANNEL_TIME |
			SURVEY_INFO_CHANNEL_TIME_BUSY |
			SURVEY_INFO_CHANNEL_TIME_RX |
			SURVEY_INFO_CHANNEL_TIME_TX;
		survey->channel_time += cc->cycles / div;
		survey->channel_time_busy += cc->rx_busy / div;
		survey->channel_time_rx += cc->rx_frame / div;
		survey->channel_time_tx += cc->tx_frame / div;
	}
	memset(cc, 0, sizeof(*cc));
	spin_unlock_bh(&common->cc_lock);

	return 0;
}

static u64
ath5k_get_tsf(struct ieee80211_hw *hw)
{
	struct ath5k_softc *sc = hw->priv;

	return ath5k_hw_get_tsf64(sc->ah);
}

static void
ath5k_set_tsf(struct ieee80211_hw *hw, u64 tsf)
{
	struct ath5k_softc *sc = hw->priv;

	ath5k_hw_set_tsf64(sc->ah, tsf);
}

static void
ath5k_reset_tsf(struct ieee80211_hw *hw)
{
	struct ath5k_softc *sc = hw->priv;

	/*
	 * in IBSS mode we need to update the beacon timers too.
	 * this will also reset the TSF if we call it with 0
	 */
	if (sc->opmode == NL80211_IFTYPE_ADHOC)
		ath5k_beacon_update_timers(sc, 0);
	else
		ath5k_hw_reset_tsf(sc->ah);
}

static void
set_beacon_filter(struct ieee80211_hw *hw, bool enable)
{
	struct ath5k_softc *sc = hw->priv;
	struct ath5k_hw *ah = sc->ah;
	u32 rfilt;
	rfilt = ath5k_hw_get_rx_filter(ah);
	if (enable)
		rfilt |= AR5K_RX_FILTER_BEACON;
	else
		rfilt &= ~AR5K_RX_FILTER_BEACON;
	ath5k_hw_set_rx_filter(ah, rfilt);
	sc->filter_flags = rfilt;
}

static void ath5k_bss_info_changed(struct ieee80211_hw *hw,
				    struct ieee80211_vif *vif,
				    struct ieee80211_bss_conf *bss_conf,
				    u32 changes)
{
	struct ath5k_vif *avf = (void *)vif->drv_priv;
	struct ath5k_softc *sc = hw->priv;
	struct ath5k_hw *ah = sc->ah;
	struct ath_common *common = ath5k_hw_common(ah);
	unsigned long flags;

	mutex_lock(&sc->lock);

	if (changes & BSS_CHANGED_BSSID) {
		/* Cache for later use during resets */
		memcpy(common->curbssid, bss_conf->bssid, ETH_ALEN);
		common->curaid = 0;
		ath5k_hw_set_bssid(ah);
		mmiowb();
	}

	if (changes & BSS_CHANGED_BEACON_INT)
		sc->bintval = bss_conf->beacon_int;

	if (changes & BSS_CHANGED_ASSOC) {
		avf->assoc = bss_conf->assoc;
		if (bss_conf->assoc)
			sc->assoc = bss_conf->assoc;
		else
			sc->assoc = ath_any_vif_assoc(sc);

		if (sc->opmode == NL80211_IFTYPE_STATION)
			set_beacon_filter(hw, sc->assoc);
		ath5k_hw_set_ledstate(sc->ah, sc->assoc ?
			AR5K_LED_ASSOC : AR5K_LED_INIT);
		if (bss_conf->assoc) {
			ATH5K_DBG(sc, ATH5K_DEBUG_ANY,
				  "Bss Info ASSOC %d, bssid: %pM\n",
				  bss_conf->aid, common->curbssid);
			common->curaid = bss_conf->aid;
			ath5k_hw_set_bssid(ah);
			/* Once ANI is available you would start it here */
		}
	}

	if (changes & BSS_CHANGED_BEACON) {
		spin_lock_irqsave(&sc->block, flags);
		ath5k_beacon_update(hw, vif);
		spin_unlock_irqrestore(&sc->block, flags);
	}

	if (changes & BSS_CHANGED_BEACON_ENABLED)
		sc->enable_beacon = bss_conf->enable_beacon;

	if (changes & (BSS_CHANGED_BEACON | BSS_CHANGED_BEACON_ENABLED |
		       BSS_CHANGED_BEACON_INT))
		ath5k_beacon_config(sc);

	mutex_unlock(&sc->lock);
}

static void ath5k_sw_scan_start(struct ieee80211_hw *hw)
{
	struct ath5k_softc *sc = hw->priv;
	if (!sc->assoc)
		ath5k_hw_set_ledstate(sc->ah, AR5K_LED_SCAN);
}

static void ath5k_sw_scan_complete(struct ieee80211_hw *hw)
{
	struct ath5k_softc *sc = hw->priv;
	ath5k_hw_set_ledstate(sc->ah, sc->assoc ?
		AR5K_LED_ASSOC : AR5K_LED_INIT);
}

/**
 * ath5k_set_coverage_class - Set IEEE 802.11 coverage class
 *
 * @hw: struct ieee80211_hw pointer
 * @coverage_class: IEEE 802.11 coverage class number
 *
 * Mac80211 callback. Sets slot time, ACK timeout and CTS timeout for given
 * coverage class. The values are persistent, they are restored after device
 * reset.
 */
static void ath5k_set_coverage_class(struct ieee80211_hw *hw, u8 coverage_class)
{
	struct ath5k_softc *sc = hw->priv;

	mutex_lock(&sc->lock);
	ath5k_hw_set_coverage_class(sc->ah, coverage_class);
	mutex_unlock(&sc->lock);
}

static int ath5k_conf_tx(struct ieee80211_hw *hw, u16 queue,
			 const struct ieee80211_tx_queue_params *params)
{
	struct ath5k_softc *sc = hw->priv;
	struct ath5k_hw *ah = sc->ah;
	struct ath5k_txq_info qi;
	int ret = 0;

	if (queue >= ah->ah_capabilities.cap_queues.q_tx_num)
		return 0;

	mutex_lock(&sc->lock);

	ath5k_hw_get_tx_queueprops(ah, queue, &qi);

	qi.tqi_aifs = params->aifs;
	qi.tqi_cw_min = params->cw_min;
	qi.tqi_cw_max = params->cw_max;
	qi.tqi_burst_time = params->txop;

	ATH5K_DBG(sc, ATH5K_DEBUG_ANY,
		  "Configure tx [queue %d],  "
		  "aifs: %d, cw_min: %d, cw_max: %d, txop: %d\n",
		  queue, params->aifs, params->cw_min,
		  params->cw_max, params->txop);

	if (ath5k_hw_set_tx_queueprops(ah, queue, &qi)) {
		ATH5K_ERR(sc,
			  "Unable to update hardware queue %u!\n", queue);
		ret = -EIO;
	} else
		ath5k_hw_reset_tx_queue(ah, queue);

	mutex_unlock(&sc->lock);

	return ret;
}

static int ath5k_set_antenna(struct ieee80211_hw *hw, u32 tx_ant, u32 rx_ant)
{
	struct ath5k_softc *sc = hw->priv;

	if (tx_ant == 1 && rx_ant == 1)
		ath5k_hw_set_antenna_mode(sc->ah, AR5K_ANTMODE_FIXED_A);
	else if (tx_ant == 2 && rx_ant == 2)
		ath5k_hw_set_antenna_mode(sc->ah, AR5K_ANTMODE_FIXED_B);
	else if ((tx_ant & 3) == 3 && (rx_ant & 3) == 3)
		ath5k_hw_set_antenna_mode(sc->ah, AR5K_ANTMODE_DEFAULT);
	else
		return -EINVAL;
	return 0;
}

static int ath5k_get_antenna(struct ieee80211_hw *hw, u32 *tx_ant, u32 *rx_ant)
{
	struct ath5k_softc *sc = hw->priv;

	switch (sc->ah->ah_ant_mode) {
	case AR5K_ANTMODE_FIXED_A:
		*tx_ant = 1; *rx_ant = 1; break;
	case AR5K_ANTMODE_FIXED_B:
		*tx_ant = 2; *rx_ant = 2; break;
	case AR5K_ANTMODE_DEFAULT:
		*tx_ant = 3; *rx_ant = 3; break;
	}
	return 0;
}

static const struct ieee80211_ops ath5k_hw_ops = {
	.tx 		= ath5k_tx,
	.start 		= ath5k_start,
	.stop 		= ath5k_stop,
	.add_interface 	= ath5k_add_interface,
	.remove_interface = ath5k_remove_interface,
	.config 	= ath5k_config,
	.prepare_multicast = ath5k_prepare_multicast,
	.configure_filter = ath5k_configure_filter,
	.set_key 	= ath5k_set_key,
	.get_stats 	= ath5k_get_stats,
	.get_survey	= ath5k_get_survey,
	.conf_tx	= ath5k_conf_tx,
	.get_tsf 	= ath5k_get_tsf,
	.set_tsf 	= ath5k_set_tsf,
	.reset_tsf 	= ath5k_reset_tsf,
	.bss_info_changed = ath5k_bss_info_changed,
	.sw_scan_start	= ath5k_sw_scan_start,
	.sw_scan_complete = ath5k_sw_scan_complete,
	.set_coverage_class = ath5k_set_coverage_class,
	.set_antenna	= ath5k_set_antenna,
	.get_antenna	= ath5k_get_antenna,
};

/********************\
* PCI Initialization *
\********************/

static int __devinit
ath5k_pci_probe(struct pci_dev *pdev,
		const struct pci_device_id *id)
{
	void __iomem *mem;
	struct ath5k_softc *sc;
	struct ath_common *common;
	struct ieee80211_hw *hw;
	int ret;
	u8 csz;

	/*
	 * L0s needs to be disabled on all ath5k cards.
	 *
	 * For distributions shipping with CONFIG_PCIEASPM (this will be enabled
	 * by default in the future in 2.6.36) this will also mean both L1 and
	 * L0s will be disabled when a pre 1.1 PCIe device is detected. We do
	 * know L1 works correctly even for all ath5k pre 1.1 PCIe devices
	 * though but cannot currently undue the effect of a blacklist, for
	 * details you can read pcie_aspm_sanity_check() and see how it adjusts
	 * the device link capability.
	 *
	 * It may be possible in the future to implement some PCI API to allow
	 * drivers to override blacklists for pre 1.1 PCIe but for now it is
	 * best to accept that both L0s and L1 will be disabled completely for
	 * distributions shipping with CONFIG_PCIEASPM rather than having this
	 * issue present. Motivation for adding this new API will be to help
	 * with power consumption for some of these devices.
	 */
	pci_disable_link_state(pdev, PCIE_LINK_STATE_L0S);

	ret = pci_enable_device(pdev);
	if (ret) {
		dev_err(&pdev->dev, "can't enable device\n");
		goto err;
	}

	/* XXX 32-bit addressing only */
	ret = pci_set_dma_mask(pdev, DMA_BIT_MASK(32));
	if (ret) {
		dev_err(&pdev->dev, "32-bit DMA not available\n");
		goto err_dis;
	}

	/*
	 * Cache line size is used to size and align various
	 * structures used to communicate with the hardware.
	 */
	pci_read_config_byte(pdev, PCI_CACHE_LINE_SIZE, &csz);
	if (csz == 0) {
		/*
		 * Linux 2.4.18 (at least) writes the cache line size
		 * register as a 16-bit wide register which is wrong.
		 * We must have this setup properly for rx buffer
		 * DMA to work so force a reasonable value here if it
		 * comes up zero.
		 */
		csz = L1_CACHE_BYTES >> 2;
		pci_write_config_byte(pdev, PCI_CACHE_LINE_SIZE, csz);
	}
	/*
	 * The default setting of latency timer yields poor results,
	 * set it to the value used by other systems.  It may be worth
	 * tweaking this setting more.
	 */
	pci_write_config_byte(pdev, PCI_LATENCY_TIMER, 0xa8);

	/* Enable bus mastering */
	pci_set_master(pdev);

	/*
	 * Disable the RETRY_TIMEOUT register (0x41) to keep
	 * PCI Tx retries from interfering with C3 CPU state.
	 */
	pci_write_config_byte(pdev, 0x41, 0);

	ret = pci_request_region(pdev, 0, "ath5k");
	if (ret) {
		dev_err(&pdev->dev, "cannot reserve PCI memory region\n");
		goto err_dis;
	}

	mem = pci_iomap(pdev, 0, 0);
	if (!mem) {
		dev_err(&pdev->dev, "cannot remap PCI memory region\n") ;
		ret = -EIO;
		goto err_reg;
	}

	/*
	 * Allocate hw (mac80211 main struct)
	 * and hw->priv (driver private data)
	 */
	hw = ieee80211_alloc_hw(sizeof(*sc), &ath5k_hw_ops);
	if (hw == NULL) {
		dev_err(&pdev->dev, "cannot allocate ieee80211_hw\n");
		ret = -ENOMEM;
		goto err_map;
	}

	dev_info(&pdev->dev, "registered as '%s'\n", wiphy_name(hw->wiphy));

	/* Initialize driver private data */
	SET_IEEE80211_DEV(hw, &pdev->dev);
	hw->flags = IEEE80211_HW_RX_INCLUDES_FCS |
		    IEEE80211_HW_HOST_BROADCAST_PS_BUFFERING |
		    IEEE80211_HW_SIGNAL_DBM;

	hw->wiphy->interface_modes =
		BIT(NL80211_IFTYPE_AP) |
		BIT(NL80211_IFTYPE_STATION) |
		BIT(NL80211_IFTYPE_ADHOC) |
		BIT(NL80211_IFTYPE_MESH_POINT);

	hw->extra_tx_headroom = 2;
	hw->channel_change_time = 5000;
	sc = hw->priv;
	sc->hw = hw;
	sc->pdev = pdev;

	/*
	 * Mark the device as detached to avoid processing
	 * interrupts until setup is complete.
	 */
	__set_bit(ATH_STAT_INVALID, sc->status);

	sc->iobase = mem; /* So we can unmap it on detach */
	sc->opmode = NL80211_IFTYPE_STATION;
	sc->bintval = 1000;
	mutex_init(&sc->lock);
	spin_lock_init(&sc->rxbuflock);
	spin_lock_init(&sc->txbuflock);
	spin_lock_init(&sc->block);

	/* Set private data */
	pci_set_drvdata(pdev, sc);

	/* Setup interrupt handler */
	ret = request_irq(pdev->irq, ath5k_intr, IRQF_SHARED, "ath", sc);
	if (ret) {
		ATH5K_ERR(sc, "request_irq failed\n");
		goto err_free;
	}

	/* If we passed the test, malloc an ath5k_hw struct */
	sc->ah = kzalloc(sizeof(struct ath5k_hw), GFP_KERNEL);
	if (!sc->ah) {
		ret = -ENOMEM;
		ATH5K_ERR(sc, "out of memory\n");
		goto err_irq;
	}

	sc->ah->ah_sc = sc;
	sc->ah->ah_iobase = sc->iobase;
	common = ath5k_hw_common(sc->ah);
	common->ops = &ath5k_common_ops;
	common->ah = sc->ah;
	common->hw = hw;
	common->cachelsz = csz << 2; /* convert to bytes */
	spin_lock_init(&common->cc_lock);

	/* Initialize device */
	ret = ath5k_hw_attach(sc);
	if (ret) {
		goto err_free_ah;
	}

	/* set up multi-rate retry capabilities */
	if (sc->ah->ah_version == AR5K_AR5212) {
		hw->max_rates = 4;
		hw->max_rate_tries = 11;
	}

	hw->vif_data_size = sizeof(struct ath5k_vif);

	/* Finish private driver data initialization */
	ret = ath5k_attach(pdev, hw);
	if (ret)
		goto err_ah;

	ATH5K_INFO(sc, "Atheros AR%s chip found (MAC: 0x%x, PHY: 0x%x)\n",
			ath5k_chip_name(AR5K_VERSION_MAC, sc->ah->ah_mac_srev),
					sc->ah->ah_mac_srev,
					sc->ah->ah_phy_revision);

	if (!sc->ah->ah_single_chip) {
		/* Single chip radio (!RF5111) */
		if (sc->ah->ah_radio_5ghz_revision &&
			!sc->ah->ah_radio_2ghz_revision) {
			/* No 5GHz support -> report 2GHz radio */
			if (!test_bit(AR5K_MODE_11A,
				sc->ah->ah_capabilities.cap_mode)) {
				ATH5K_INFO(sc, "RF%s 2GHz radio found (0x%x)\n",
					ath5k_chip_name(AR5K_VERSION_RAD,
						sc->ah->ah_radio_5ghz_revision),
						sc->ah->ah_radio_5ghz_revision);
			/* No 2GHz support (5110 and some
			 * 5Ghz only cards) -> report 5Ghz radio */
			} else if (!test_bit(AR5K_MODE_11B,
				sc->ah->ah_capabilities.cap_mode)) {
				ATH5K_INFO(sc, "RF%s 5GHz radio found (0x%x)\n",
					ath5k_chip_name(AR5K_VERSION_RAD,
						sc->ah->ah_radio_5ghz_revision),
						sc->ah->ah_radio_5ghz_revision);
			/* Multiband radio */
			} else {
				ATH5K_INFO(sc, "RF%s multiband radio found"
					" (0x%x)\n",
					ath5k_chip_name(AR5K_VERSION_RAD,
						sc->ah->ah_radio_5ghz_revision),
						sc->ah->ah_radio_5ghz_revision);
			}
		}
		/* Multi chip radio (RF5111 - RF2111) ->
		 * report both 2GHz/5GHz radios */
		else if (sc->ah->ah_radio_5ghz_revision &&
				sc->ah->ah_radio_2ghz_revision){
			ATH5K_INFO(sc, "RF%s 5GHz radio found (0x%x)\n",
				ath5k_chip_name(AR5K_VERSION_RAD,
					sc->ah->ah_radio_5ghz_revision),
					sc->ah->ah_radio_5ghz_revision);
			ATH5K_INFO(sc, "RF%s 2GHz radio found (0x%x)\n",
				ath5k_chip_name(AR5K_VERSION_RAD,
					sc->ah->ah_radio_2ghz_revision),
					sc->ah->ah_radio_2ghz_revision);
		}
	}

	ath5k_debug_init_device(sc);

	/* ready to process interrupts */
	__clear_bit(ATH_STAT_INVALID, sc->status);

	return 0;
err_ah:
	ath5k_hw_detach(sc->ah);
err_free_ah:
	kfree(sc->ah);
err_irq:
	free_irq(pdev->irq, sc);
err_free:
	ieee80211_free_hw(hw);
err_map:
	pci_iounmap(pdev, mem);
err_reg:
	pci_release_region(pdev, 0);
err_dis:
	pci_disable_device(pdev);
err:
	return ret;
}

static void __devexit
ath5k_pci_remove(struct pci_dev *pdev)
{
	struct ath5k_softc *sc = pci_get_drvdata(pdev);

	ath5k_debug_finish_device(sc);
	ath5k_detach(pdev, sc->hw);
	ath5k_hw_detach(sc->ah);
	kfree(sc->ah);
	free_irq(pdev->irq, sc);
	pci_iounmap(pdev, sc->iobase);
	pci_release_region(pdev, 0);
	pci_disable_device(pdev);
	ieee80211_free_hw(sc->hw);
}

#ifdef CONFIG_PM_SLEEP
static int ath5k_pci_suspend(struct device *dev)
{
	struct ath5k_softc *sc = pci_get_drvdata(to_pci_dev(dev));

	ath5k_led_off(sc);
	return 0;
}

static int ath5k_pci_resume(struct device *dev)
{
	struct pci_dev *pdev = to_pci_dev(dev);
	struct ath5k_softc *sc = pci_get_drvdata(pdev);

	/*
	 * Suspend/Resume resets the PCI configuration space, so we have to
	 * re-disable the RETRY_TIMEOUT register (0x41) to keep
	 * PCI Tx retries from interfering with C3 CPU state
	 */
	pci_write_config_byte(pdev, 0x41, 0);

	ath5k_led_enable(sc);
	return 0;
}

static SIMPLE_DEV_PM_OPS(ath5k_pm_ops, ath5k_pci_suspend, ath5k_pci_resume);
#define ATH5K_PM_OPS	(&ath5k_pm_ops)
#else
#define ATH5K_PM_OPS	NULL
#endif /* CONFIG_PM_SLEEP */

static struct pci_driver ath5k_pci_driver = {
	.name		= KBUILD_MODNAME,
	.id_table	= ath5k_pci_id_table,
	.probe		= ath5k_pci_probe,
	.remove		= __devexit_p(ath5k_pci_remove),
	.driver.pm	= ATH5K_PM_OPS,
};

/*
 * Module init/exit functions
 */
static int __init
init_ath5k_pci(void)
{
	int ret;

	ret = pci_register_driver(&ath5k_pci_driver);
	if (ret) {
		printk(KERN_ERR "ath5k_pci: can't register pci driver\n");
		return ret;
	}

	return 0;
}

static void __exit
exit_ath5k_pci(void)
{
	pci_unregister_driver(&ath5k_pci_driver);
}

module_init(init_ath5k_pci);
module_exit(exit_ath5k_pci);<|MERGE_RESOLUTION|>--- conflicted
+++ resolved
@@ -558,17 +558,6 @@
 			iter_data->opmode = avf->opmode;
 }
 
-<<<<<<< HEAD
-static void ath_do_set_opmode(struct ath5k_softc *sc)
-{
-	struct ath5k_hw *ah = sc->ah;
-	ath5k_hw_set_opmode(ah, sc->opmode);
-	ATH5K_DBG(sc, ATH5K_DEBUG_MODE, "mode setup opmode %d (%s)\n",
-		  sc->opmode, ath_opmode_to_string(sc->opmode));
-}
-
-=======
->>>>>>> 4f855938
 static void ath5k_update_bssid_mask_and_opmode(struct ath5k_softc *sc,
 					       struct ieee80211_vif *vif)
 {
