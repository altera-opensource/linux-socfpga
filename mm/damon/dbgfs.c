// SPDX-License-Identifier: GPL-2.0
/*
 * DAMON Debugfs Interface
 *
 * Author: SeongJae Park <sjpark@amazon.de>
 */

#define pr_fmt(fmt) "damon-dbgfs: " fmt

#include <linux/damon.h>
#include <linux/debugfs.h>
#include <linux/file.h>
#include <linux/mm.h>
#include <linux/module.h>
#include <linux/page_idle.h>
#include <linux/slab.h>

static struct damon_ctx **dbgfs_ctxs;
static int dbgfs_nr_ctxs;
static struct dentry **dbgfs_dirs;
static DEFINE_MUTEX(damon_dbgfs_lock);

/*
 * Returns non-empty string on success, negative error code otherwise.
 */
static char *user_input_str(const char __user *buf, size_t count, loff_t *ppos)
{
	char *kbuf;
	ssize_t ret;

	/* We do not accept continuous write */
	if (*ppos)
		return ERR_PTR(-EINVAL);

	kbuf = kmalloc(count + 1, GFP_KERNEL | __GFP_NOWARN);
	if (!kbuf)
		return ERR_PTR(-ENOMEM);

	ret = simple_write_to_buffer(kbuf, count + 1, ppos, buf, count);
	if (ret != count) {
		kfree(kbuf);
		return ERR_PTR(-EIO);
	}
	kbuf[ret] = '\0';

	return kbuf;
}

static ssize_t dbgfs_attrs_read(struct file *file,
		char __user *buf, size_t count, loff_t *ppos)
{
	struct damon_ctx *ctx = file->private_data;
	char kbuf[128];
	int ret;

	mutex_lock(&ctx->kdamond_lock);
	ret = scnprintf(kbuf, ARRAY_SIZE(kbuf), "%lu %lu %lu %lu %lu\n",
			ctx->sample_interval, ctx->aggr_interval,
			ctx->primitive_update_interval, ctx->min_nr_regions,
			ctx->max_nr_regions);
	mutex_unlock(&ctx->kdamond_lock);

	return simple_read_from_buffer(buf, count, ppos, kbuf, ret);
}

static ssize_t dbgfs_attrs_write(struct file *file,
		const char __user *buf, size_t count, loff_t *ppos)
{
	struct damon_ctx *ctx = file->private_data;
	unsigned long s, a, r, minr, maxr;
	char *kbuf;
	ssize_t ret;

	kbuf = user_input_str(buf, count, ppos);
	if (IS_ERR(kbuf))
		return PTR_ERR(kbuf);

	if (sscanf(kbuf, "%lu %lu %lu %lu %lu",
				&s, &a, &r, &minr, &maxr) != 5) {
		ret = -EINVAL;
		goto out;
	}

	mutex_lock(&ctx->kdamond_lock);
	if (ctx->kdamond) {
		ret = -EBUSY;
		goto unlock_out;
	}

	ret = damon_set_attrs(ctx, s, a, r, minr, maxr);
	if (!ret)
		ret = count;
<<<<<<< HEAD
unlock_out:
	mutex_unlock(&ctx->kdamond_lock);
out:
	kfree(kbuf);
	return ret;
}

static ssize_t sprint_schemes(struct damon_ctx *c, char *buf, ssize_t len)
{
	struct damos *s;
	int written = 0;
	int rc;

	damon_for_each_scheme(s, c) {
		rc = scnprintf(&buf[written], len - written,
				"%lu %lu %u %u %u %u %d %lu %lu %lu %u %u %u %d %lu %lu %lu %lu %lu %lu\n",
				s->min_sz_region, s->max_sz_region,
				s->min_nr_accesses, s->max_nr_accesses,
				s->min_age_region, s->max_age_region,
				s->action,
				s->quota.ms, s->quota.sz,
				s->quota.reset_interval,
				s->quota.weight_sz,
				s->quota.weight_nr_accesses,
				s->quota.weight_age,
				s->wmarks.metric, s->wmarks.interval,
				s->wmarks.high, s->wmarks.mid, s->wmarks.low,
				s->stat_count, s->stat_sz);
		if (!rc)
			return -ENOMEM;

		written += rc;
	}
	return written;
}

static ssize_t dbgfs_schemes_read(struct file *file, char __user *buf,
		size_t count, loff_t *ppos)
{
	struct damon_ctx *ctx = file->private_data;
	char *kbuf;
	ssize_t len;

	kbuf = kmalloc(count, GFP_KERNEL | __GFP_NOWARN);
	if (!kbuf)
		return -ENOMEM;

	mutex_lock(&ctx->kdamond_lock);
	len = sprint_schemes(ctx, kbuf, count);
	mutex_unlock(&ctx->kdamond_lock);
	if (len < 0)
		goto out;
	len = simple_read_from_buffer(buf, count, ppos, kbuf, len);

out:
	kfree(kbuf);
	return len;
}

static void free_schemes_arr(struct damos **schemes, ssize_t nr_schemes)
{
	ssize_t i;

	for (i = 0; i < nr_schemes; i++)
		kfree(schemes[i]);
	kfree(schemes);
}

static bool damos_action_valid(int action)
{
	switch (action) {
	case DAMOS_WILLNEED:
	case DAMOS_COLD:
	case DAMOS_PAGEOUT:
	case DAMOS_HUGEPAGE:
	case DAMOS_NOHUGEPAGE:
	case DAMOS_STAT:
		return true;
	default:
		return false;
	}
}

/*
 * Converts a string into an array of struct damos pointers
 *
 * Returns an array of struct damos pointers that converted if the conversion
 * success, or NULL otherwise.
 */
static struct damos **str_to_schemes(const char *str, ssize_t len,
				ssize_t *nr_schemes)
{
	struct damos *scheme, **schemes;
	const int max_nr_schemes = 256;
	int pos = 0, parsed, ret;
	unsigned long min_sz, max_sz;
	unsigned int min_nr_a, max_nr_a, min_age, max_age;
	unsigned int action;

	schemes = kmalloc_array(max_nr_schemes, sizeof(scheme),
			GFP_KERNEL);
	if (!schemes)
		return NULL;

	*nr_schemes = 0;
	while (pos < len && *nr_schemes < max_nr_schemes) {
		struct damos_quota quota = {};
		struct damos_watermarks wmarks;

		ret = sscanf(&str[pos],
				"%lu %lu %u %u %u %u %u %lu %lu %lu %u %u %u %u %lu %lu %lu %lu%n",
				&min_sz, &max_sz, &min_nr_a, &max_nr_a,
				&min_age, &max_age, &action, &quota.ms,
				&quota.sz, &quota.reset_interval,
				&quota.weight_sz, &quota.weight_nr_accesses,
				&quota.weight_age, &wmarks.metric,
				&wmarks.interval, &wmarks.high, &wmarks.mid,
				&wmarks.low, &parsed);
		if (ret != 18)
			break;
		if (!damos_action_valid(action)) {
			pr_err("wrong action %d\n", action);
			goto fail;
		}

		pos += parsed;
		scheme = damon_new_scheme(min_sz, max_sz, min_nr_a, max_nr_a,
				min_age, max_age, action, &quota, &wmarks);
		if (!scheme)
			goto fail;

		schemes[*nr_schemes] = scheme;
		*nr_schemes += 1;
	}
	return schemes;
fail:
	free_schemes_arr(schemes, *nr_schemes);
	return NULL;
}

static ssize_t dbgfs_schemes_write(struct file *file, const char __user *buf,
		size_t count, loff_t *ppos)
{
	struct damon_ctx *ctx = file->private_data;
	char *kbuf;
	struct damos **schemes;
	ssize_t nr_schemes = 0, ret;

	kbuf = user_input_str(buf, count, ppos);
	if (IS_ERR(kbuf))
		return PTR_ERR(kbuf);

	schemes = str_to_schemes(kbuf, count, &nr_schemes);
	if (!schemes) {
		ret = -EINVAL;
		goto out;
	}

	mutex_lock(&ctx->kdamond_lock);
	if (ctx->kdamond) {
		ret = -EBUSY;
		goto unlock_out;
	}

	ret = damon_set_schemes(ctx, schemes, nr_schemes);
	if (!ret) {
		ret = count;
		nr_schemes = 0;
	}

=======
>>>>>>> 33a5c279
unlock_out:
	mutex_unlock(&ctx->kdamond_lock);
	free_schemes_arr(schemes, nr_schemes);
out:
	kfree(kbuf);
	return ret;
}

static ssize_t sprint_schemes(struct damon_ctx *c, char *buf, ssize_t len)
{
	struct damos *s;
	int written = 0;
	int rc;

	damon_for_each_scheme(s, c) {
		rc = scnprintf(&buf[written], len - written,
				"%lu %lu %u %u %u %u %d %lu %lu %lu %u %u %u %d %lu %lu %lu %lu %lu %lu\n",
				s->min_sz_region, s->max_sz_region,
				s->min_nr_accesses, s->max_nr_accesses,
				s->min_age_region, s->max_age_region,
				s->action,
				s->quota.ms, s->quota.sz,
				s->quota.reset_interval,
				s->quota.weight_sz,
				s->quota.weight_nr_accesses,
				s->quota.weight_age,
				s->wmarks.metric, s->wmarks.interval,
				s->wmarks.high, s->wmarks.mid, s->wmarks.low,
				s->stat_count, s->stat_sz);
		if (!rc)
			return -ENOMEM;

		written += rc;
	}
	return written;
}

static ssize_t dbgfs_schemes_read(struct file *file, char __user *buf,
		size_t count, loff_t *ppos)
{
	struct damon_ctx *ctx = file->private_data;
	char *kbuf;
	ssize_t len;

	kbuf = kmalloc(count, GFP_KERNEL | __GFP_NOWARN);
	if (!kbuf)
		return -ENOMEM;

	mutex_lock(&ctx->kdamond_lock);
	len = sprint_schemes(ctx, kbuf, count);
	mutex_unlock(&ctx->kdamond_lock);
	if (len < 0)
		goto out;
	len = simple_read_from_buffer(buf, count, ppos, kbuf, len);

out:
	kfree(kbuf);
	return len;
}

static void free_schemes_arr(struct damos **schemes, ssize_t nr_schemes)
{
	ssize_t i;

	for (i = 0; i < nr_schemes; i++)
		kfree(schemes[i]);
	kfree(schemes);
}

static bool damos_action_valid(int action)
{
	switch (action) {
	case DAMOS_WILLNEED:
	case DAMOS_COLD:
	case DAMOS_PAGEOUT:
	case DAMOS_HUGEPAGE:
	case DAMOS_NOHUGEPAGE:
	case DAMOS_STAT:
		return true;
	default:
		return false;
	}
}

/*
 * Converts a string into an array of struct damos pointers
 *
 * Returns an array of struct damos pointers that converted if the conversion
 * success, or NULL otherwise.
 */
static struct damos **str_to_schemes(const char *str, ssize_t len,
				ssize_t *nr_schemes)
{
	struct damos *scheme, **schemes;
	const int max_nr_schemes = 256;
	int pos = 0, parsed, ret;
	unsigned long min_sz, max_sz;
	unsigned int min_nr_a, max_nr_a, min_age, max_age;
	unsigned int action;

	schemes = kmalloc_array(max_nr_schemes, sizeof(scheme),
			GFP_KERNEL);
	if (!schemes)
		return NULL;

	*nr_schemes = 0;
	while (pos < len && *nr_schemes < max_nr_schemes) {
		struct damos_quota quota = {};
		struct damos_watermarks wmarks;

		ret = sscanf(&str[pos],
				"%lu %lu %u %u %u %u %u %lu %lu %lu %u %u %u %u %lu %lu %lu %lu%n",
				&min_sz, &max_sz, &min_nr_a, &max_nr_a,
				&min_age, &max_age, &action, &quota.ms,
				&quota.sz, &quota.reset_interval,
				&quota.weight_sz, &quota.weight_nr_accesses,
				&quota.weight_age, &wmarks.metric,
				&wmarks.interval, &wmarks.high, &wmarks.mid,
				&wmarks.low, &parsed);
		if (ret != 18)
			break;
		if (!damos_action_valid(action))
			goto fail;

		pos += parsed;
		scheme = damon_new_scheme(min_sz, max_sz, min_nr_a, max_nr_a,
				min_age, max_age, action, &quota, &wmarks);
		if (!scheme)
			goto fail;

		schemes[*nr_schemes] = scheme;
		*nr_schemes += 1;
	}
	return schemes;
fail:
	free_schemes_arr(schemes, *nr_schemes);
	return NULL;
}

static ssize_t dbgfs_schemes_write(struct file *file, const char __user *buf,
		size_t count, loff_t *ppos)
{
	struct damon_ctx *ctx = file->private_data;
	char *kbuf;
	struct damos **schemes;
	ssize_t nr_schemes = 0, ret;

	kbuf = user_input_str(buf, count, ppos);
	if (IS_ERR(kbuf))
		return PTR_ERR(kbuf);

	schemes = str_to_schemes(kbuf, count, &nr_schemes);
	if (!schemes) {
		ret = -EINVAL;
		goto out;
	}

	mutex_lock(&ctx->kdamond_lock);
	if (ctx->kdamond) {
		ret = -EBUSY;
		goto unlock_out;
	}

	ret = damon_set_schemes(ctx, schemes, nr_schemes);
	if (!ret) {
		ret = count;
		nr_schemes = 0;
	}

unlock_out:
	mutex_unlock(&ctx->kdamond_lock);
	free_schemes_arr(schemes, nr_schemes);
out:
	kfree(kbuf);
	return ret;
}

static inline bool targetid_is_pid(const struct damon_ctx *ctx)
{
	return ctx->primitive.target_valid == damon_va_target_valid;
}

static ssize_t sprint_target_ids(struct damon_ctx *ctx, char *buf, ssize_t len)
{
	struct damon_target *t;
	unsigned long id;
	int written = 0;
	int rc;

	damon_for_each_target(t, ctx) {
		id = t->id;
		if (targetid_is_pid(ctx))
			/* Show pid numbers to debugfs users */
			id = (unsigned long)pid_vnr((struct pid *)id);

		rc = scnprintf(&buf[written], len - written, "%lu ", id);
		if (!rc)
			return -ENOMEM;
		written += rc;
	}
	if (written)
		written -= 1;
	written += scnprintf(&buf[written], len - written, "\n");
	return written;
}

static ssize_t dbgfs_target_ids_read(struct file *file,
		char __user *buf, size_t count, loff_t *ppos)
{
	struct damon_ctx *ctx = file->private_data;
	ssize_t len;
	char ids_buf[320];

	mutex_lock(&ctx->kdamond_lock);
	len = sprint_target_ids(ctx, ids_buf, 320);
	mutex_unlock(&ctx->kdamond_lock);
	if (len < 0)
		return len;

	return simple_read_from_buffer(buf, count, ppos, ids_buf, len);
}

/*
 * Converts a string into an array of unsigned long integers
 *
 * Returns an array of unsigned long integers if the conversion success, or
 * NULL otherwise.
 */
static unsigned long *str_to_target_ids(const char *str, ssize_t len,
					ssize_t *nr_ids)
{
	unsigned long *ids;
	const int max_nr_ids = 32;
	unsigned long id;
	int pos = 0, parsed, ret;

	*nr_ids = 0;
	ids = kmalloc_array(max_nr_ids, sizeof(id), GFP_KERNEL);
	if (!ids)
		return NULL;
	while (*nr_ids < max_nr_ids && pos < len) {
		ret = sscanf(&str[pos], "%lu%n", &id, &parsed);
		pos += parsed;
		if (ret != 1)
			break;
		ids[*nr_ids] = id;
		*nr_ids += 1;
	}

	return ids;
}

static void dbgfs_put_pids(unsigned long *ids, int nr_ids)
{
	int i;

	for (i = 0; i < nr_ids; i++)
		put_pid((struct pid *)ids[i]);
}

static ssize_t dbgfs_target_ids_write(struct file *file,
		const char __user *buf, size_t count, loff_t *ppos)
{
	struct damon_ctx *ctx = file->private_data;
	bool id_is_pid = true;
	char *kbuf, *nrs;
	unsigned long *targets;
	ssize_t nr_targets;
	ssize_t ret;
	int i;

	kbuf = user_input_str(buf, count, ppos);
	if (IS_ERR(kbuf))
		return PTR_ERR(kbuf);

	nrs = kbuf;
	if (!strncmp(kbuf, "paddr\n", count)) {
		id_is_pid = false;
		/* target id is meaningless here, but we set it just for fun */
		scnprintf(kbuf, count, "42    ");
	}

	targets = str_to_target_ids(nrs, count, &nr_targets);
	if (!targets) {
		ret = -ENOMEM;
		goto out;
	}

	if (id_is_pid) {
		for (i = 0; i < nr_targets; i++) {
			targets[i] = (unsigned long)find_get_pid(
					(int)targets[i]);
			if (!targets[i]) {
				dbgfs_put_pids(targets, i);
				ret = -EINVAL;
				goto free_targets_out;
			}
		}
	}

	mutex_lock(&ctx->kdamond_lock);
	if (ctx->kdamond) {
		if (id_is_pid)
			dbgfs_put_pids(targets, nr_targets);
		ret = -EBUSY;
		goto unlock_out;
	}

	/* remove targets with previously-set primitive */
	damon_set_targets(ctx, NULL, 0);

	/* Configure the context for the address space type */
	if (id_is_pid)
		damon_va_set_primitives(ctx);
	else
		damon_pa_set_primitives(ctx);

	ret = damon_set_targets(ctx, targets, nr_targets);
	if (ret) {
		if (id_is_pid)
			dbgfs_put_pids(targets, nr_targets);
	} else {
		ret = count;
	}

unlock_out:
	mutex_unlock(&ctx->kdamond_lock);
free_targets_out:
	kfree(targets);
out:
	kfree(kbuf);
	return ret;
}

static ssize_t sprint_init_regions(struct damon_ctx *c, char *buf, ssize_t len)
{
	struct damon_target *t;
	struct damon_region *r;
	int written = 0;
	int rc;

	damon_for_each_target(t, c) {
		damon_for_each_region(r, t) {
			rc = scnprintf(&buf[written], len - written,
					"%lu %lu %lu\n",
					t->id, r->ar.start, r->ar.end);
			if (!rc)
				return -ENOMEM;
			written += rc;
		}
	}
	return written;
}

static ssize_t dbgfs_init_regions_read(struct file *file, char __user *buf,
		size_t count, loff_t *ppos)
{
	struct damon_ctx *ctx = file->private_data;
	char *kbuf;
	ssize_t len;

	kbuf = kmalloc(count, GFP_KERNEL | __GFP_NOWARN);
	if (!kbuf)
		return -ENOMEM;

	mutex_lock(&ctx->kdamond_lock);
	if (ctx->kdamond) {
		mutex_unlock(&ctx->kdamond_lock);
		len = -EBUSY;
		goto out;
	}

	len = sprint_init_regions(ctx, kbuf, count);
	mutex_unlock(&ctx->kdamond_lock);
	if (len < 0)
		goto out;
	len = simple_read_from_buffer(buf, count, ppos, kbuf, len);

out:
	kfree(kbuf);
	return len;
}

static int add_init_region(struct damon_ctx *c,
			 unsigned long target_id, struct damon_addr_range *ar)
{
	struct damon_target *t;
	struct damon_region *r, *prev;
	unsigned long id;
	int rc = -EINVAL;

	if (ar->start >= ar->end)
		return -EINVAL;

	damon_for_each_target(t, c) {
		id = t->id;
		if (targetid_is_pid(c))
			id = (unsigned long)pid_vnr((struct pid *)id);
		if (id == target_id) {
			r = damon_new_region(ar->start, ar->end);
			if (!r)
				return -ENOMEM;
			damon_add_region(r, t);
			if (damon_nr_regions(t) > 1) {
				prev = damon_prev_region(r);
				if (prev->ar.end > r->ar.start) {
					damon_destroy_region(r, t);
					return -EINVAL;
				}
			}
			rc = 0;
		}
	}
	return rc;
}

static int set_init_regions(struct damon_ctx *c, const char *str, ssize_t len)
{
	struct damon_target *t;
	struct damon_region *r, *next;
	int pos = 0, parsed, ret;
	unsigned long target_id;
	struct damon_addr_range ar;
	int err;

	damon_for_each_target(t, c) {
		damon_for_each_region_safe(r, next, t)
			damon_destroy_region(r, t);
	}

	while (pos < len) {
		ret = sscanf(&str[pos], "%lu %lu %lu%n",
				&target_id, &ar.start, &ar.end, &parsed);
		if (ret != 3)
			break;
		err = add_init_region(c, target_id, &ar);
		if (err)
			goto fail;
		pos += parsed;
	}

	return 0;

fail:
	damon_for_each_target(t, c) {
		damon_for_each_region_safe(r, next, t)
			damon_destroy_region(r, t);
	}
	return err;
}

static ssize_t dbgfs_init_regions_write(struct file *file,
					  const char __user *buf, size_t count,
					  loff_t *ppos)
{
	struct damon_ctx *ctx = file->private_data;
	char *kbuf;
	ssize_t ret = count;
	int err;

	kbuf = user_input_str(buf, count, ppos);
	if (IS_ERR(kbuf))
		return PTR_ERR(kbuf);

	mutex_lock(&ctx->kdamond_lock);
	if (ctx->kdamond) {
		ret = -EBUSY;
		goto unlock_out;
	}

	err = set_init_regions(ctx, kbuf, ret);
	if (err)
		ret = err;

unlock_out:
	mutex_unlock(&ctx->kdamond_lock);
	kfree(kbuf);
	return ret;
}

static ssize_t dbgfs_kdamond_pid_read(struct file *file,
		char __user *buf, size_t count, loff_t *ppos)
{
	struct damon_ctx *ctx = file->private_data;
	char *kbuf;
	ssize_t len;

	kbuf = kmalloc(count, GFP_KERNEL | __GFP_NOWARN);
	if (!kbuf)
		return -ENOMEM;

	mutex_lock(&ctx->kdamond_lock);
	if (ctx->kdamond)
		len = scnprintf(kbuf, count, "%d\n", ctx->kdamond->pid);
	else
		len = scnprintf(kbuf, count, "none\n");
	mutex_unlock(&ctx->kdamond_lock);
	if (!len)
		goto out;
	len = simple_read_from_buffer(buf, count, ppos, kbuf, len);

out:
	kfree(kbuf);
	return len;
}

static int damon_dbgfs_open(struct inode *inode, struct file *file)
{
	file->private_data = inode->i_private;

	return nonseekable_open(inode, file);
}

static const struct file_operations attrs_fops = {
	.open = damon_dbgfs_open,
	.read = dbgfs_attrs_read,
	.write = dbgfs_attrs_write,
};

static const struct file_operations schemes_fops = {
	.open = damon_dbgfs_open,
	.read = dbgfs_schemes_read,
	.write = dbgfs_schemes_write,
};

static const struct file_operations target_ids_fops = {
	.open = damon_dbgfs_open,
	.read = dbgfs_target_ids_read,
	.write = dbgfs_target_ids_write,
};

static const struct file_operations init_regions_fops = {
	.open = damon_dbgfs_open,
	.read = dbgfs_init_regions_read,
	.write = dbgfs_init_regions_write,
};

static const struct file_operations kdamond_pid_fops = {
	.open = damon_dbgfs_open,
	.read = dbgfs_kdamond_pid_read,
};

static void dbgfs_fill_ctx_dir(struct dentry *dir, struct damon_ctx *ctx)
{
	const char * const file_names[] = {"attrs", "schemes", "target_ids",
		"init_regions", "kdamond_pid"};
	const struct file_operations *fops[] = {&attrs_fops, &schemes_fops,
		&target_ids_fops, &init_regions_fops, &kdamond_pid_fops};
	int i;

	for (i = 0; i < ARRAY_SIZE(file_names); i++)
		debugfs_create_file(file_names[i], 0600, dir, ctx, fops[i]);
}

static void dbgfs_before_terminate(struct damon_ctx *ctx)
{
	struct damon_target *t, *next;

	if (!targetid_is_pid(ctx))
		return;

	damon_for_each_target_safe(t, next, ctx) {
		put_pid((struct pid *)t->id);
		damon_destroy_target(t);
	}
}

static struct damon_ctx *dbgfs_new_ctx(void)
{
	struct damon_ctx *ctx;

	ctx = damon_new_ctx();
	if (!ctx)
		return NULL;

	damon_va_set_primitives(ctx);
	ctx->callback.before_terminate = dbgfs_before_terminate;
	return ctx;
}

static void dbgfs_destroy_ctx(struct damon_ctx *ctx)
{
	damon_destroy_ctx(ctx);
}

/*
 * Make a context of @name and create a debugfs directory for it.
 *
 * This function should be called while holding damon_dbgfs_lock.
 *
 * Returns 0 on success, negative error code otherwise.
 */
static int dbgfs_mk_context(char *name)
{
	struct dentry *root, **new_dirs, *new_dir;
	struct damon_ctx **new_ctxs, *new_ctx;

	if (damon_nr_running_ctxs())
		return -EBUSY;

	new_ctxs = krealloc(dbgfs_ctxs, sizeof(*dbgfs_ctxs) *
			(dbgfs_nr_ctxs + 1), GFP_KERNEL);
	if (!new_ctxs)
		return -ENOMEM;
	dbgfs_ctxs = new_ctxs;

	new_dirs = krealloc(dbgfs_dirs, sizeof(*dbgfs_dirs) *
			(dbgfs_nr_ctxs + 1), GFP_KERNEL);
	if (!new_dirs)
		return -ENOMEM;
	dbgfs_dirs = new_dirs;

	root = dbgfs_dirs[0];
	if (!root)
		return -ENOENT;

	new_dir = debugfs_create_dir(name, root);
	dbgfs_dirs[dbgfs_nr_ctxs] = new_dir;

	new_ctx = dbgfs_new_ctx();
	if (!new_ctx) {
		debugfs_remove(new_dir);
		dbgfs_dirs[dbgfs_nr_ctxs] = NULL;
		return -ENOMEM;
	}

	dbgfs_ctxs[dbgfs_nr_ctxs] = new_ctx;
	dbgfs_fill_ctx_dir(dbgfs_dirs[dbgfs_nr_ctxs],
			dbgfs_ctxs[dbgfs_nr_ctxs]);
	dbgfs_nr_ctxs++;

	return 0;
}

static ssize_t dbgfs_mk_context_write(struct file *file,
		const char __user *buf, size_t count, loff_t *ppos)
{
	char *kbuf;
	char *ctx_name;
	ssize_t ret;

	kbuf = user_input_str(buf, count, ppos);
	if (IS_ERR(kbuf))
		return PTR_ERR(kbuf);
	ctx_name = kmalloc(count + 1, GFP_KERNEL);
	if (!ctx_name) {
		kfree(kbuf);
		return -ENOMEM;
	}

	/* Trim white space */
	if (sscanf(kbuf, "%s", ctx_name) != 1) {
		ret = -EINVAL;
		goto out;
	}

	mutex_lock(&damon_dbgfs_lock);
	ret = dbgfs_mk_context(ctx_name);
	if (!ret)
		ret = count;
	mutex_unlock(&damon_dbgfs_lock);

out:
	kfree(kbuf);
	kfree(ctx_name);
	return ret;
}

/*
 * Remove a context of @name and its debugfs directory.
 *
 * This function should be called while holding damon_dbgfs_lock.
 *
 * Return 0 on success, negative error code otherwise.
 */
static int dbgfs_rm_context(char *name)
{
	struct dentry *root, *dir, **new_dirs;
	struct damon_ctx **new_ctxs;
	int i, j;

	if (damon_nr_running_ctxs())
		return -EBUSY;

	root = dbgfs_dirs[0];
	if (!root)
		return -ENOENT;

	dir = debugfs_lookup(name, root);
	if (!dir)
		return -ENOENT;

	new_dirs = kmalloc_array(dbgfs_nr_ctxs - 1, sizeof(*dbgfs_dirs),
			GFP_KERNEL);
	if (!new_dirs)
		return -ENOMEM;

	new_ctxs = kmalloc_array(dbgfs_nr_ctxs - 1, sizeof(*dbgfs_ctxs),
			GFP_KERNEL);
	if (!new_ctxs) {
		kfree(new_dirs);
		return -ENOMEM;
	}

	for (i = 0, j = 0; i < dbgfs_nr_ctxs; i++) {
		if (dbgfs_dirs[i] == dir) {
			debugfs_remove(dbgfs_dirs[i]);
			dbgfs_destroy_ctx(dbgfs_ctxs[i]);
			continue;
		}
		new_dirs[j] = dbgfs_dirs[i];
		new_ctxs[j++] = dbgfs_ctxs[i];
	}

	kfree(dbgfs_dirs);
	kfree(dbgfs_ctxs);

	dbgfs_dirs = new_dirs;
	dbgfs_ctxs = new_ctxs;
	dbgfs_nr_ctxs--;

	return 0;
}

static ssize_t dbgfs_rm_context_write(struct file *file,
		const char __user *buf, size_t count, loff_t *ppos)
{
	char *kbuf;
	ssize_t ret;
	char *ctx_name;

	kbuf = user_input_str(buf, count, ppos);
	if (IS_ERR(kbuf))
		return PTR_ERR(kbuf);
	ctx_name = kmalloc(count + 1, GFP_KERNEL);
	if (!ctx_name) {
		kfree(kbuf);
		return -ENOMEM;
	}

	/* Trim white space */
	if (sscanf(kbuf, "%s", ctx_name) != 1) {
		ret = -EINVAL;
		goto out;
	}

	mutex_lock(&damon_dbgfs_lock);
	ret = dbgfs_rm_context(ctx_name);
	if (!ret)
		ret = count;
	mutex_unlock(&damon_dbgfs_lock);

out:
	kfree(kbuf);
	kfree(ctx_name);
	return ret;
}

static ssize_t dbgfs_monitor_on_read(struct file *file,
		char __user *buf, size_t count, loff_t *ppos)
{
	char monitor_on_buf[5];
	bool monitor_on = damon_nr_running_ctxs() != 0;
	int len;

	len = scnprintf(monitor_on_buf, 5, monitor_on ? "on\n" : "off\n");

	return simple_read_from_buffer(buf, count, ppos, monitor_on_buf, len);
}

static ssize_t dbgfs_monitor_on_write(struct file *file,
		const char __user *buf, size_t count, loff_t *ppos)
{
	ssize_t ret;
	char *kbuf;

	kbuf = user_input_str(buf, count, ppos);
	if (IS_ERR(kbuf))
		return PTR_ERR(kbuf);

	/* Remove white space */
	if (sscanf(kbuf, "%s", kbuf) != 1) {
		kfree(kbuf);
		return -EINVAL;
	}

	mutex_lock(&damon_dbgfs_lock);
	if (!strncmp(kbuf, "on", count)) {
		int i;

		for (i = 0; i < dbgfs_nr_ctxs; i++) {
			if (damon_targets_empty(dbgfs_ctxs[i])) {
				kfree(kbuf);
				mutex_unlock(&damon_dbgfs_lock);
				return -EINVAL;
			}
		}
		ret = damon_start(dbgfs_ctxs, dbgfs_nr_ctxs);
	} else if (!strncmp(kbuf, "off", count)) {
		ret = damon_stop(dbgfs_ctxs, dbgfs_nr_ctxs);
	} else {
		ret = -EINVAL;
	}
	mutex_unlock(&damon_dbgfs_lock);

	if (!ret)
		ret = count;
	kfree(kbuf);
	return ret;
}

static const struct file_operations mk_contexts_fops = {
	.write = dbgfs_mk_context_write,
};

static const struct file_operations rm_contexts_fops = {
	.write = dbgfs_rm_context_write,
};

static const struct file_operations monitor_on_fops = {
	.read = dbgfs_monitor_on_read,
	.write = dbgfs_monitor_on_write,
};

static int __init __damon_dbgfs_init(void)
{
	struct dentry *dbgfs_root;
	const char * const file_names[] = {"mk_contexts", "rm_contexts",
		"monitor_on"};
	const struct file_operations *fops[] = {&mk_contexts_fops,
		&rm_contexts_fops, &monitor_on_fops};
	int i;

	dbgfs_root = debugfs_create_dir("damon", NULL);

	for (i = 0; i < ARRAY_SIZE(file_names); i++)
		debugfs_create_file(file_names[i], 0600, dbgfs_root, NULL,
				fops[i]);
	dbgfs_fill_ctx_dir(dbgfs_root, dbgfs_ctxs[0]);

	dbgfs_dirs = kmalloc_array(1, sizeof(dbgfs_root), GFP_KERNEL);
	if (!dbgfs_dirs) {
		debugfs_remove(dbgfs_root);
		return -ENOMEM;
	}
	dbgfs_dirs[0] = dbgfs_root;

	return 0;
}

/*
 * Functions for the initialization
 */

static int __init damon_dbgfs_init(void)
{
	int rc = -ENOMEM;

	mutex_lock(&damon_dbgfs_lock);
	dbgfs_ctxs = kmalloc(sizeof(*dbgfs_ctxs), GFP_KERNEL);
	if (!dbgfs_ctxs)
		goto out;
	dbgfs_ctxs[0] = dbgfs_new_ctx();
	if (!dbgfs_ctxs[0]) {
		kfree(dbgfs_ctxs);
		goto out;
	}
	dbgfs_nr_ctxs = 1;

	rc = __damon_dbgfs_init();
	if (rc) {
		kfree(dbgfs_ctxs[0]);
		kfree(dbgfs_ctxs);
		pr_err("%s: dbgfs init failed\n", __func__);
	}

out:
	mutex_unlock(&damon_dbgfs_lock);
	return rc;
}

module_init(damon_dbgfs_init);

#include "dbgfs-test.h"<|MERGE_RESOLUTION|>--- conflicted
+++ resolved
@@ -90,182 +90,8 @@
 	ret = damon_set_attrs(ctx, s, a, r, minr, maxr);
 	if (!ret)
 		ret = count;
-<<<<<<< HEAD
 unlock_out:
 	mutex_unlock(&ctx->kdamond_lock);
-out:
-	kfree(kbuf);
-	return ret;
-}
-
-static ssize_t sprint_schemes(struct damon_ctx *c, char *buf, ssize_t len)
-{
-	struct damos *s;
-	int written = 0;
-	int rc;
-
-	damon_for_each_scheme(s, c) {
-		rc = scnprintf(&buf[written], len - written,
-				"%lu %lu %u %u %u %u %d %lu %lu %lu %u %u %u %d %lu %lu %lu %lu %lu %lu\n",
-				s->min_sz_region, s->max_sz_region,
-				s->min_nr_accesses, s->max_nr_accesses,
-				s->min_age_region, s->max_age_region,
-				s->action,
-				s->quota.ms, s->quota.sz,
-				s->quota.reset_interval,
-				s->quota.weight_sz,
-				s->quota.weight_nr_accesses,
-				s->quota.weight_age,
-				s->wmarks.metric, s->wmarks.interval,
-				s->wmarks.high, s->wmarks.mid, s->wmarks.low,
-				s->stat_count, s->stat_sz);
-		if (!rc)
-			return -ENOMEM;
-
-		written += rc;
-	}
-	return written;
-}
-
-static ssize_t dbgfs_schemes_read(struct file *file, char __user *buf,
-		size_t count, loff_t *ppos)
-{
-	struct damon_ctx *ctx = file->private_data;
-	char *kbuf;
-	ssize_t len;
-
-	kbuf = kmalloc(count, GFP_KERNEL | __GFP_NOWARN);
-	if (!kbuf)
-		return -ENOMEM;
-
-	mutex_lock(&ctx->kdamond_lock);
-	len = sprint_schemes(ctx, kbuf, count);
-	mutex_unlock(&ctx->kdamond_lock);
-	if (len < 0)
-		goto out;
-	len = simple_read_from_buffer(buf, count, ppos, kbuf, len);
-
-out:
-	kfree(kbuf);
-	return len;
-}
-
-static void free_schemes_arr(struct damos **schemes, ssize_t nr_schemes)
-{
-	ssize_t i;
-
-	for (i = 0; i < nr_schemes; i++)
-		kfree(schemes[i]);
-	kfree(schemes);
-}
-
-static bool damos_action_valid(int action)
-{
-	switch (action) {
-	case DAMOS_WILLNEED:
-	case DAMOS_COLD:
-	case DAMOS_PAGEOUT:
-	case DAMOS_HUGEPAGE:
-	case DAMOS_NOHUGEPAGE:
-	case DAMOS_STAT:
-		return true;
-	default:
-		return false;
-	}
-}
-
-/*
- * Converts a string into an array of struct damos pointers
- *
- * Returns an array of struct damos pointers that converted if the conversion
- * success, or NULL otherwise.
- */
-static struct damos **str_to_schemes(const char *str, ssize_t len,
-				ssize_t *nr_schemes)
-{
-	struct damos *scheme, **schemes;
-	const int max_nr_schemes = 256;
-	int pos = 0, parsed, ret;
-	unsigned long min_sz, max_sz;
-	unsigned int min_nr_a, max_nr_a, min_age, max_age;
-	unsigned int action;
-
-	schemes = kmalloc_array(max_nr_schemes, sizeof(scheme),
-			GFP_KERNEL);
-	if (!schemes)
-		return NULL;
-
-	*nr_schemes = 0;
-	while (pos < len && *nr_schemes < max_nr_schemes) {
-		struct damos_quota quota = {};
-		struct damos_watermarks wmarks;
-
-		ret = sscanf(&str[pos],
-				"%lu %lu %u %u %u %u %u %lu %lu %lu %u %u %u %u %lu %lu %lu %lu%n",
-				&min_sz, &max_sz, &min_nr_a, &max_nr_a,
-				&min_age, &max_age, &action, &quota.ms,
-				&quota.sz, &quota.reset_interval,
-				&quota.weight_sz, &quota.weight_nr_accesses,
-				&quota.weight_age, &wmarks.metric,
-				&wmarks.interval, &wmarks.high, &wmarks.mid,
-				&wmarks.low, &parsed);
-		if (ret != 18)
-			break;
-		if (!damos_action_valid(action)) {
-			pr_err("wrong action %d\n", action);
-			goto fail;
-		}
-
-		pos += parsed;
-		scheme = damon_new_scheme(min_sz, max_sz, min_nr_a, max_nr_a,
-				min_age, max_age, action, &quota, &wmarks);
-		if (!scheme)
-			goto fail;
-
-		schemes[*nr_schemes] = scheme;
-		*nr_schemes += 1;
-	}
-	return schemes;
-fail:
-	free_schemes_arr(schemes, *nr_schemes);
-	return NULL;
-}
-
-static ssize_t dbgfs_schemes_write(struct file *file, const char __user *buf,
-		size_t count, loff_t *ppos)
-{
-	struct damon_ctx *ctx = file->private_data;
-	char *kbuf;
-	struct damos **schemes;
-	ssize_t nr_schemes = 0, ret;
-
-	kbuf = user_input_str(buf, count, ppos);
-	if (IS_ERR(kbuf))
-		return PTR_ERR(kbuf);
-
-	schemes = str_to_schemes(kbuf, count, &nr_schemes);
-	if (!schemes) {
-		ret = -EINVAL;
-		goto out;
-	}
-
-	mutex_lock(&ctx->kdamond_lock);
-	if (ctx->kdamond) {
-		ret = -EBUSY;
-		goto unlock_out;
-	}
-
-	ret = damon_set_schemes(ctx, schemes, nr_schemes);
-	if (!ret) {
-		ret = count;
-		nr_schemes = 0;
-	}
-
-=======
->>>>>>> 33a5c279
-unlock_out:
-	mutex_unlock(&ctx->kdamond_lock);
-	free_schemes_arr(schemes, nr_schemes);
 out:
 	kfree(kbuf);
 	return ret;
