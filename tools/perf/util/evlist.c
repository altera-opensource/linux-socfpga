--- conflicted
+++ resolved
@@ -50,7 +50,18 @@
 	return evlist;
 }
 
-<<<<<<< HEAD
+struct perf_evlist *perf_evlist__new_default(void)
+{
+	struct perf_evlist *evlist = perf_evlist__new();
+
+	if (evlist && perf_evlist__add_default(evlist)) {
+		perf_evlist__delete(evlist);
+		evlist = NULL;
+	}
+
+	return evlist;
+}
+
 /**
  * perf_evlist__set_id_pos - set the positions of event ids.
  * @evlist: selected event list
@@ -70,39 +81,6 @@
 {
 	struct perf_evsel *evsel;
 
-=======
-struct perf_evlist *perf_evlist__new_default(void)
-{
-	struct perf_evlist *evlist = perf_evlist__new();
-
-	if (evlist && perf_evlist__add_default(evlist)) {
-		perf_evlist__delete(evlist);
-		evlist = NULL;
-	}
-
-	return evlist;
-}
-
-/**
- * perf_evlist__set_id_pos - set the positions of event ids.
- * @evlist: selected event list
- *
- * Events with compatible sample types all have the same id_pos
- * and is_pos.  For convenience, put a copy on evlist.
- */
-void perf_evlist__set_id_pos(struct perf_evlist *evlist)
-{
-	struct perf_evsel *first = perf_evlist__first(evlist);
-
-	evlist->id_pos = first->id_pos;
-	evlist->is_pos = first->is_pos;
-}
-
-static void perf_evlist__update_id_pos(struct perf_evlist *evlist)
-{
-	struct perf_evsel *evsel;
-
->>>>>>> d8ec26d7
 	list_for_each_entry(evsel, &evlist->entries, node)
 		perf_evsel__calc_id_pos(evsel);
 
@@ -139,11 +117,8 @@
 void perf_evlist__add(struct perf_evlist *evlist, struct perf_evsel *entry)
 {
 	list_add_tail(&entry->node, &evlist->entries);
-<<<<<<< HEAD
-=======
 	entry->idx = evlist->nr_entries;
 
->>>>>>> d8ec26d7
 	if (!evlist->nr_entries++)
 		perf_evlist__set_id_pos(evlist);
 }
