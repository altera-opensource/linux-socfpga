--- conflicted
+++ resolved
@@ -551,13 +551,8 @@
 	memcpy(de->name, name, namelen);
 	de->inode = cpu_to_le32(inode->i_ino);
 	ext2_set_de_type (de, inode);
-<<<<<<< HEAD
-	ext2_commit_chunk(page, pos, rec_len);
+	ext2_commit_chunk(folio, pos, rec_len);
 	inode_set_mtime_to_ts(dir, inode_set_ctime_current(dir));
-=======
-	ext2_commit_chunk(folio, pos, rec_len);
-	dir->i_mtime = inode_set_ctime_current(dir);
->>>>>>> 82dd6206
 	EXT2_I(dir)->i_flags &= ~EXT2_BTREE_FL;
 	mark_inode_dirty(dir);
 	err = ext2_handle_dirsync(dir);
@@ -610,13 +605,8 @@
 	if (pde)
 		pde->rec_len = ext2_rec_len_to_disk(to - from);
 	dir->inode = 0;
-<<<<<<< HEAD
-	ext2_commit_chunk(page, pos, to - from);
+	ext2_commit_chunk(folio, pos, to - from);
 	inode_set_mtime_to_ts(inode, inode_set_ctime_current(inode));
-=======
-	ext2_commit_chunk(folio, pos, to - from);
-	inode->i_mtime = inode_set_ctime_current(inode);
->>>>>>> 82dd6206
 	EXT2_I(inode)->i_flags &= ~EXT2_BTREE_FL;
 	mark_inode_dirty(inode);
 	return ext2_handle_dirsync(inode);
