--- conflicted
+++ resolved
@@ -1258,14 +1258,7 @@
 	def_bool y
 	depends on ARM_PMU
 
-<<<<<<< HEAD
-# Supported by clang >= 7.0
-=======
-config ARCH_HAS_FILTER_PGPROT
-	def_bool y
-
 # Supported by clang >= 7.0 or GCC >= 12.0.0
->>>>>>> afcf5441
 config CC_HAVE_SHADOW_CALL_STACK
 	def_bool $(cc-option, -fsanitize=shadow-call-stack -ffixed-x18)
 
