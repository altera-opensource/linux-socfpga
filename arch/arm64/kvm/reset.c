// SPDX-License-Identifier: GPL-2.0-only
/*
 * Copyright (C) 2012,2013 - ARM Ltd
 * Author: Marc Zyngier <marc.zyngier@arm.com>
 *
 * Derived from arch/arm/kvm/reset.c
 * Copyright (C) 2012 - Virtual Open Systems and Columbia University
 * Author: Christoffer Dall <c.dall@virtualopensystems.com>
 */

#include <linux/errno.h>
#include <linux/kernel.h>
#include <linux/kvm_host.h>
#include <linux/kvm.h>
#include <linux/hw_breakpoint.h>
#include <linux/slab.h>
#include <linux/string.h>
#include <linux/types.h>

#include <kvm/arm_arch_timer.h>

#include <asm/cpufeature.h>
#include <asm/cputype.h>
#include <asm/fpsimd.h>
#include <asm/ptrace.h>
#include <asm/kvm_arm.h>
#include <asm/kvm_asm.h>
#include <asm/kvm_coproc.h>
#include <asm/kvm_emulate.h>
#include <asm/kvm_mmu.h>
#include <asm/virt.h>

/* Maximum phys_shift supported for any VM on this host */
static u32 kvm_ipa_limit;

/*
 * ARMv8 Reset Values
 */
static const struct kvm_regs default_regs_reset = {
	.regs.pstate = (PSR_MODE_EL1h | PSR_A_BIT | PSR_I_BIT |
			PSR_F_BIT | PSR_D_BIT),
};

static const struct kvm_regs default_regs_reset32 = {
	.regs.pstate = (PSR_AA32_MODE_SVC | PSR_AA32_A_BIT |
			PSR_AA32_I_BIT | PSR_AA32_F_BIT),
};

static bool cpu_has_32bit_el1(void)
{
	u64 pfr0;

	pfr0 = read_sanitised_ftr_reg(SYS_ID_AA64PFR0_EL1);
	return !!(pfr0 & 0x20);
}

/**
 * kvm_arch_vm_ioctl_check_extension
 *
 * We currently assume that the number of HW registers is uniform
 * across all CPUs (see cpuinfo_sanity_check).
 */
int kvm_arch_vm_ioctl_check_extension(struct kvm *kvm, long ext)
{
	int r;

	switch (ext) {
	case KVM_CAP_ARM_EL1_32BIT:
		r = cpu_has_32bit_el1();
		break;
	case KVM_CAP_GUEST_DEBUG_HW_BPS:
		r = get_num_brps();
		break;
	case KVM_CAP_GUEST_DEBUG_HW_WPS:
		r = get_num_wrps();
		break;
	case KVM_CAP_ARM_PMU_V3:
		r = kvm_arm_support_pmu_v3();
		break;
	case KVM_CAP_ARM_INJECT_SERROR_ESR:
		r = cpus_have_const_cap(ARM64_HAS_RAS_EXTN);
		break;
	case KVM_CAP_SET_GUEST_DEBUG:
	case KVM_CAP_VCPU_ATTRIBUTES:
		r = 1;
		break;
	case KVM_CAP_ARM_VM_IPA_SIZE:
		r = kvm_ipa_limit;
		break;
	case KVM_CAP_ARM_SVE:
		r = system_supports_sve();
		break;
	case KVM_CAP_ARM_PTRAUTH_ADDRESS:
	case KVM_CAP_ARM_PTRAUTH_GENERIC:
		r = has_vhe() && system_supports_address_auth() &&
				 system_supports_generic_auth();
		break;
	default:
		r = 0;
	}

	return r;
}

unsigned int kvm_sve_max_vl;

int kvm_arm_init_sve(void)
{
	if (system_supports_sve()) {
		kvm_sve_max_vl = sve_max_virtualisable_vl;

		/*
		 * The get_sve_reg()/set_sve_reg() ioctl interface will need
		 * to be extended with multiple register slice support in
		 * order to support vector lengths greater than
		 * SVE_VL_ARCH_MAX:
		 */
		if (WARN_ON(kvm_sve_max_vl > SVE_VL_ARCH_MAX))
			kvm_sve_max_vl = SVE_VL_ARCH_MAX;

		/*
		 * Don't even try to make use of vector lengths that
		 * aren't available on all CPUs, for now:
		 */
		if (kvm_sve_max_vl < sve_max_vl)
			pr_warn("KVM: SVE vector length for guests limited to %u bytes\n",
				kvm_sve_max_vl);
	}

	return 0;
}

static int kvm_vcpu_enable_sve(struct kvm_vcpu *vcpu)
{
	if (!system_supports_sve())
		return -EINVAL;

	/* Verify that KVM startup enforced this when SVE was detected: */
	if (WARN_ON(!has_vhe()))
		return -EINVAL;

	vcpu->arch.sve_max_vl = kvm_sve_max_vl;

	/*
	 * Userspace can still customize the vector lengths by writing
	 * KVM_REG_ARM64_SVE_VLS.  Allocation is deferred until
	 * kvm_arm_vcpu_finalize(), which freezes the configuration.
	 */
	vcpu->arch.flags |= KVM_ARM64_GUEST_HAS_SVE;

	return 0;
}

/*
 * Finalize vcpu's maximum SVE vector length, allocating
 * vcpu->arch.sve_state as necessary.
 */
static int kvm_vcpu_finalize_sve(struct kvm_vcpu *vcpu)
{
	void *buf;
	unsigned int vl;

	vl = vcpu->arch.sve_max_vl;

	/*
	 * Resposibility for these properties is shared between
	 * kvm_arm_init_arch_resources(), kvm_vcpu_enable_sve() and
	 * set_sve_vls().  Double-check here just to be sure:
	 */
	if (WARN_ON(!sve_vl_valid(vl) || vl > sve_max_virtualisable_vl ||
		    vl > SVE_VL_ARCH_MAX))
		return -EIO;

	buf = kzalloc(SVE_SIG_REGS_SIZE(sve_vq_from_vl(vl)), GFP_KERNEL);
	if (!buf)
		return -ENOMEM;

	vcpu->arch.sve_state = buf;
	vcpu->arch.flags |= KVM_ARM64_VCPU_SVE_FINALIZED;
	return 0;
}

int kvm_arm_vcpu_finalize(struct kvm_vcpu *vcpu, int feature)
{
	switch (feature) {
	case KVM_ARM_VCPU_SVE:
		if (!vcpu_has_sve(vcpu))
			return -EINVAL;

		if (kvm_arm_vcpu_sve_finalized(vcpu))
			return -EPERM;

		return kvm_vcpu_finalize_sve(vcpu);
	}

	return -EINVAL;
}

bool kvm_arm_vcpu_is_finalized(struct kvm_vcpu *vcpu)
{
	if (vcpu_has_sve(vcpu) && !kvm_arm_vcpu_sve_finalized(vcpu))
		return false;

	return true;
}

void kvm_arch_vcpu_uninit(struct kvm_vcpu *vcpu)
{
	kfree(vcpu->arch.sve_state);
}

static void kvm_vcpu_reset_sve(struct kvm_vcpu *vcpu)
{
	if (vcpu_has_sve(vcpu))
		memset(vcpu->arch.sve_state, 0, vcpu_sve_state_size(vcpu));
}

static int kvm_vcpu_enable_ptrauth(struct kvm_vcpu *vcpu)
{
	/* Support ptrauth only if the system supports these capabilities. */
	if (!has_vhe())
		return -EINVAL;

	if (!system_supports_address_auth() ||
	    !system_supports_generic_auth())
		return -EINVAL;
	/*
	 * For now make sure that both address/generic pointer authentication
	 * features are requested by the userspace together.
	 */
	if (!test_bit(KVM_ARM_VCPU_PTRAUTH_ADDRESS, vcpu->arch.features) ||
	    !test_bit(KVM_ARM_VCPU_PTRAUTH_GENERIC, vcpu->arch.features))
		return -EINVAL;

	vcpu->arch.flags |= KVM_ARM64_GUEST_HAS_PTRAUTH;
	return 0;
}

/**
 * kvm_reset_vcpu - sets core registers and sys_regs to reset value
 * @vcpu: The VCPU pointer
 *
 * This function finds the right table above and sets the registers on
 * the virtual CPU struct to their architecturally defined reset
<<<<<<< HEAD
 * values.
=======
 * values, except for registers whose reset is deferred until
 * kvm_arm_vcpu_finalize().
>>>>>>> 0ecfebd2
 *
 * Note: This function can be called from two paths: The KVM_ARM_VCPU_INIT
 * ioctl or as part of handling a request issued by another VCPU in the PSCI
 * handling code.  In the first case, the VCPU will not be loaded, and in the
 * second case the VCPU will be loaded.  Because this function operates purely
 * on the memory-backed valus of system registers, we want to do a full put if
 * we were loaded (handling a request) and load the values back at the end of
 * the function.  Otherwise we leave the state alone.  In both cases, we
 * disable preemption around the vcpu reset as we would otherwise race with
 * preempt notifiers which also call put/load.
 */
int kvm_reset_vcpu(struct kvm_vcpu *vcpu)
{
	const struct kvm_regs *cpu_reset;
	int ret = -EINVAL;
	bool loaded;

	/* Reset PMU outside of the non-preemptible section */
	kvm_pmu_vcpu_reset(vcpu);

	preempt_disable();
	loaded = (vcpu->cpu != -1);
	if (loaded)
		kvm_arch_vcpu_put(vcpu);
<<<<<<< HEAD
=======

	if (!kvm_arm_vcpu_sve_finalized(vcpu)) {
		if (test_bit(KVM_ARM_VCPU_SVE, vcpu->arch.features)) {
			ret = kvm_vcpu_enable_sve(vcpu);
			if (ret)
				goto out;
		}
	} else {
		kvm_vcpu_reset_sve(vcpu);
	}

	if (test_bit(KVM_ARM_VCPU_PTRAUTH_ADDRESS, vcpu->arch.features) ||
	    test_bit(KVM_ARM_VCPU_PTRAUTH_GENERIC, vcpu->arch.features)) {
		if (kvm_vcpu_enable_ptrauth(vcpu))
			goto out;
	}
>>>>>>> 0ecfebd2

	switch (vcpu->arch.target) {
	default:
		if (test_bit(KVM_ARM_VCPU_EL1_32BIT, vcpu->arch.features)) {
			if (!cpu_has_32bit_el1())
				goto out;
			cpu_reset = &default_regs_reset32;
		} else {
			cpu_reset = &default_regs_reset;
		}

		break;
	}

	/* Reset core registers */
	memcpy(vcpu_gp_regs(vcpu), cpu_reset, sizeof(*cpu_reset));

	/* Reset system registers */
	kvm_reset_sys_regs(vcpu);

	/*
	 * Additional reset state handling that PSCI may have imposed on us.
	 * Must be done after all the sys_reg reset.
	 */
	if (vcpu->arch.reset_state.reset) {
		unsigned long target_pc = vcpu->arch.reset_state.pc;

		/* Gracefully handle Thumb2 entry point */
		if (vcpu_mode_is_32bit(vcpu) && (target_pc & 1)) {
			target_pc &= ~1UL;
			vcpu_set_thumb(vcpu);
		}

		/* Propagate caller endianness */
		if (vcpu->arch.reset_state.be)
			kvm_vcpu_set_be(vcpu);

		*vcpu_pc(vcpu) = target_pc;
		vcpu_set_reg(vcpu, 0, vcpu->arch.reset_state.r0);

		vcpu->arch.reset_state.reset = false;
	}

	/* Default workaround setup is enabled (if supported) */
	if (kvm_arm_have_ssbd() == KVM_SSBD_KERNEL)
		vcpu->arch.workaround_flags |= VCPU_WORKAROUND_2_FLAG;

	/* Reset timer */
	ret = kvm_timer_vcpu_reset(vcpu);
out:
	if (loaded)
		kvm_arch_vcpu_load(vcpu, smp_processor_id());
	preempt_enable();
	return ret;
}

void kvm_set_ipa_limit(void)
{
	unsigned int ipa_max, pa_max, va_max, parange;

	parange = read_sanitised_ftr_reg(SYS_ID_AA64MMFR0_EL1) & 0x7;
	pa_max = id_aa64mmfr0_parange_to_phys_shift(parange);

	/* Clamp the IPA limit to the PA size supported by the kernel */
	ipa_max = (pa_max > PHYS_MASK_SHIFT) ? PHYS_MASK_SHIFT : pa_max;
	/*
	 * Since our stage2 table is dependent on the stage1 page table code,
	 * we must always honor the following condition:
	 *
	 *  Number of levels in Stage1 >= Number of levels in Stage2.
	 *
	 * So clamp the ipa limit further down to limit the number of levels.
	 * Since we can concatenate upto 16 tables at entry level, we could
	 * go upto 4bits above the maximum VA addressible with the current
	 * number of levels.
	 */
	va_max = PGDIR_SHIFT + PAGE_SHIFT - 3;
	va_max += 4;

	if (va_max < ipa_max)
		ipa_max = va_max;

	/*
	 * If the final limit is lower than the real physical address
	 * limit of the CPUs, report the reason.
	 */
	if (ipa_max < pa_max)
		pr_info("kvm: Limiting the IPA size due to kernel %s Address limit\n",
			(va_max < pa_max) ? "Virtual" : "Physical");

	WARN(ipa_max < KVM_PHYS_SHIFT,
	     "KVM IPA limit (%d bit) is smaller than default size\n", ipa_max);
	kvm_ipa_limit = ipa_max;
	kvm_info("IPA Size Limit: %dbits\n", kvm_ipa_limit);
}

/*
 * Configure the VTCR_EL2 for this VM. The VTCR value is common
 * across all the physical CPUs on the system. We use system wide
 * sanitised values to fill in different fields, except for Hardware
 * Management of Access Flags. HA Flag is set unconditionally on
 * all CPUs, as it is safe to run with or without the feature and
 * the bit is RES0 on CPUs that don't support it.
 */
int kvm_arm_setup_stage2(struct kvm *kvm, unsigned long type)
{
	u64 vtcr = VTCR_EL2_FLAGS;
	u32 parange, phys_shift;
	u8 lvls;

	if (type & ~KVM_VM_TYPE_ARM_IPA_SIZE_MASK)
		return -EINVAL;

	phys_shift = KVM_VM_TYPE_ARM_IPA_SIZE(type);
	if (phys_shift) {
		if (phys_shift > kvm_ipa_limit ||
		    phys_shift < 32)
			return -EINVAL;
	} else {
		phys_shift = KVM_PHYS_SHIFT;
	}

	parange = read_sanitised_ftr_reg(SYS_ID_AA64MMFR0_EL1) & 7;
	if (parange > ID_AA64MMFR0_PARANGE_MAX)
		parange = ID_AA64MMFR0_PARANGE_MAX;
	vtcr |= parange << VTCR_EL2_PS_SHIFT;

	vtcr |= VTCR_EL2_T0SZ(phys_shift);
	/*
	 * Use a minimum 2 level page table to prevent splitting
	 * host PMD huge pages at stage2.
	 */
	lvls = stage2_pgtable_levels(phys_shift);
	if (lvls < 2)
		lvls = 2;
	vtcr |= VTCR_EL2_LVLS_TO_SL0(lvls);

	/*
	 * Enable the Hardware Access Flag management, unconditionally
	 * on all CPUs. The features is RES0 on CPUs without the support
	 * and must be ignored by the CPUs.
	 */
	vtcr |= VTCR_EL2_HA;

	/* Set the vmid bits */
	vtcr |= (kvm_get_vmid_bits() == 16) ?
		VTCR_EL2_VS_16BIT :
		VTCR_EL2_VS_8BIT;
	kvm->arch.vtcr = vtcr;
	return 0;
}<|MERGE_RESOLUTION|>--- conflicted
+++ resolved
@@ -242,12 +242,8 @@
  *
  * This function finds the right table above and sets the registers on
  * the virtual CPU struct to their architecturally defined reset
-<<<<<<< HEAD
- * values.
-=======
  * values, except for registers whose reset is deferred until
  * kvm_arm_vcpu_finalize().
->>>>>>> 0ecfebd2
  *
  * Note: This function can be called from two paths: The KVM_ARM_VCPU_INIT
  * ioctl or as part of handling a request issued by another VCPU in the PSCI
@@ -272,8 +268,6 @@
 	loaded = (vcpu->cpu != -1);
 	if (loaded)
 		kvm_arch_vcpu_put(vcpu);
-<<<<<<< HEAD
-=======
 
 	if (!kvm_arm_vcpu_sve_finalized(vcpu)) {
 		if (test_bit(KVM_ARM_VCPU_SVE, vcpu->arch.features)) {
@@ -290,7 +284,6 @@
 		if (kvm_vcpu_enable_ptrauth(vcpu))
 			goto out;
 	}
->>>>>>> 0ecfebd2
 
 	switch (vcpu->arch.target) {
 	default:
