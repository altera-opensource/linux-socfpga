--- conflicted
+++ resolved
@@ -31,11 +31,8 @@
 
 DECLARE_PER_CPU(struct task_struct *, __entry_task);
 
-<<<<<<< HEAD
-=======
 #include <asm/types.h>
 
->>>>>>> df0cc57e
 struct cpu_context_save {
 	__u32	r4;
 	__u32	r5;
@@ -57,10 +54,7 @@
 struct thread_info {
 	unsigned long		flags;		/* low level flags */
 	int			preempt_count;	/* 0 => preemptable, <0 => bug */
-<<<<<<< HEAD
-=======
 #ifndef CONFIG_THREAD_INFO_IN_TASK
->>>>>>> df0cc57e
 	struct task_struct	*task;		/* main task structure */
 #endif
 	__u32			cpu;		/* cpu */
@@ -81,8 +75,6 @@
 	INIT_THREAD_INFO_TASK(tsk)					\
 	.flags		= 0,						\
 	.preempt_count	= INIT_PREEMPT_COUNT,				\
-<<<<<<< HEAD
-=======
 }
 
 #ifdef CONFIG_THREAD_INFO_IN_TASK
@@ -99,7 +91,6 @@
 static inline struct task_struct *thread_task(struct thread_info* ti)
 {
 	return ti->task;
->>>>>>> df0cc57e
 }
 
 /*
